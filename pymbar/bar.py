--- conflicted
+++ resolved
@@ -524,10 +524,7 @@
 
     """
     from pymbar import MBAR
-<<<<<<< HEAD
-=======
     warnings.warn("Warning: This API is experimental and subject to change in future releases", FutureWarning)
->>>>>>> bfbc16fd
     N_k = np.array( [len(w_F), len(w_R)] )
     N = N_k.sum()
     u_kn = np.zeros([2,N], np.float32)
