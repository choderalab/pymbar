##############################################################################
# pymbar: A Python Library for MBAR
#
# Copyright 2010-2014 University of Virginia, Memorial Sloan-Kettering Cancer Center
# Portions of this software are Copyright (c) 2006-2007 The Regents of the University of California.  All Rights Reserved.
# Portions of this software are Copyright (c) 2007-2008 Stanford University and Columbia University.
#
# Authors: Michael Shirts, John Chodera
# Contributors: Kyle Beauchamp
#
# pymbar is free software: you can redistribute it and/or modify
# it under the terms of the GNU Lesser General Public License as
# published by the Free Software Foundation, either version 2.1
# of the License, or (at your option) any later version.
#
# This library is distributed in the hope that it will be useful,
# but WITHOUT ANY WARRANTY; without even the implied warranty of
# MERCHANTABILITY or FITNESS FOR A PARTICULAR PURPOSE.  See the
# GNU Lesser General Public License for more details.
#
# You should have received a copy of the GNU Lesser General Public
# License along with pymbar. If not, see <http://www.gnu.org/licenses/>.
##############################################################################

"""
A module implementing the multistate Bennett acceptance ratio (MBAR) method for the analysis
of equilibrium samples from multiple arbitrary thermodynamic states in computing equilibrium
expectations, free energy differences, potentials of mean force, and entropy and enthalpy contributions.

Please reference the following if you use this code in your research:

[1] Shirts MR and Chodera JD. Statistically optimal analysis of samples from multiple equilibrium states.
J. Chem. Phys. 129:124105, 2008.  http://dx.doi.org/10.1063/1.2978177

This module contains implementations of

* MBAR - multistate Bennett acceptance ratio estimator

"""

import math
import numpy as np
import numpy.linalg as linalg
from pymbar import mbar_solvers
from pymbar.utils import _logsum, kln_to_kn, kn_to_n, ParameterError
import pdb

DEFAULT_SOLVER_PROTOCOL = mbar_solvers.DEFAULT_SOLVER_PROTOCOL
DEFAULT_SUBSAMPLING_PROTOCOL = mbar_solvers.DEFAULT_SUBSAMPLING_PROTOCOL

#=========================================================================
# MBAR class definition
#=========================================================================


class MBAR:

    """Multistate Bennett acceptance ratio method (MBAR) for the analysis of multiple equilibrium samples.

    Notes
    -----    
    Note that this method assumes the data are uncorrelated.
    Correlated data must be subsampled to extract uncorrelated (effectively independent) samples (see example below).

    References
    ----------

    [1] Shirts MR and Chodera JD. Statistically optimal analysis of samples from multiple equilibrium states.
    J. Chem. Phys. 129:124105, 2008
    http://dx.doi.org/10.1063/1.2978177
    """
    #=========================================================================

    def __init__(self, u_kn, N_k, maximum_iterations=10000, relative_tolerance=1.0e-7, verbose=False, initial_f_k=None, solver_protocol=DEFAULT_SOLVER_PROTOCOL, initialize='zeros', x_kindices=None, subsampling=6, subsampling_protocol=DEFAULT_SUBSAMPLING_PROTOCOL, **kwargs):
        """Initialize multistate Bennett acceptance ratio (MBAR) on a set of simulation data.

        Upon initialization, the dimensionless free energies for all states are computed.
        This may take anywhere from seconds to minutes, depending upon the quantity of data.
        After initialization, the computed free energies may be obtained by a call to 'getFreeEnergies()', or
        free energies or expectation at any state of interest can be computed by calls to 'computeFreeEnergy()' or
        'computeExpectations()'.

        ----------
        u_kn : np.ndarray, float, shape=(K, N_max)
            u_kn[k,n] is the reduced potential energy of uncorrelated
            configuration n evaluated at state k.
            u_kln: np.ndarray, float, shape (K, L, N_max)
               if the simulation is in form u_kln[k,l,n] it is converted to u_kn format

        u_kn = [ u_1(x_1) u_1(x_2) u_1(x_3) . . . u_1(x_n)
                 u_2(x_1) u_2(x_2) u_2(x_3) . . . u_2(x_n)
                                .  .  .
                 u_k(x_1) u_k(x_2) u_k(x_3) . . . u_k(x_n)]

        N_k :  np.ndarray, int, shape=(K)
            N_k[k] is the number of uncorrelated snapshots sampled from state k.
            Some may be zero, indicating that there are no samples from that state.

        We assume that the states are ordered such that the first N_k
        are from the first state, the 2nd N_k the second state, and so
        forth. This only becomes important for BAR -- MBAR does not
        care which samples are from which state.  We should eventually
        allow this assumption to be overwritten by parameters passed
        from above, once u_kln is phased out.

        maximum_iterations : int, optional
            Set to limit the maximum number of iterations performed (default 1000)
        relative_tolerance : float, optional
            Set to determine the relative tolerance convergence criteria (default 1.0e-6)
        verbosity : bool, optional
            Set to True if verbose debug output is desired (default False)
        initial_f_k : np.ndarray, float, shape=(K), optional
            Set to the initial dimensionless free energies to use as a 
            guess (default None, which sets all f_k = 0)
        method : list(dict), optional, default=None
            List of dictionaries to define a sequence of solver algorithms
            and options used to estimate the dimensionless free energies.
            See `pymbar.mbar_solvers.solve_mbar()` for details.  If None,
            use the developers best guess at an appropriate algorithm.
        initialize : string, optional
            If equal to 'BAR', use BAR between the pairwise state to
            initialize the free energies.  Eventually, should specify a path;
            for now, it just does it zipping up the states.
            (default: 'zeros', unless specific values are passed in.)
        x_kindices
            Which state is each x from?  Usually doesn't matter, but does for BAR. We assume the samples
            are in K order (the first N_k[0] samples are from the 0th state, the next N_k[1] samples from 
            the 1st state, and so forth.

        Notes
        -----
        The reduced potential energy u_kn[k,n] = u_k(x_{ln}), where the reduced potential energy u_l(x) is defined (as in the text) by:
        u_k(x) = beta_k [ U_k(x) + p_k V(x) + mu_k' n(x) ]
        where
        beta_k = 1/(kB T_k) is the inverse temperature of condition k, where kB is Boltzmann's constant
        U_k(x) is the potential energy function for state k
        p_k is the pressure at state k (if an isobaric ensemble is specified)
        V(x) is the volume of configuration x
        mu_k is the M-vector of chemical potentials for the various species, if a (semi)grand ensemble is specified, and ' denotes transpose
        n(x) is the M-vector of numbers of the various molecular species for configuration x, corresponding to the chemical potential components of mu_m.
        x_n indicates that the samples are from k different simulations of the n states. These simulations need only be a subset of the k states.
        The configurations x_ln must be uncorrelated.  This can be ensured by subsampling a correlated timeseries with a period larger than the statistical inefficiency,
        which can be estimated from the potential energy timeseries {u_k(x_ln)}_{n=1}^{N_k} using the provided utility function 'statisticalInefficiency()'.
        See the help for this function for more information.

        Examples
        --------

        >>> from pymbar import testsystems
        >>> (x_n, u_kn, N_k, s_n) = testsystems.HarmonicOscillatorsTestCase().sample(mode='u_kn')
        >>> mbar = MBAR(u_kn, N_k)

        """
        for key, val in kwargs.items():
            print("Warning: parameter %s=%s is unrecognized and unused." % (key, val))

        # Store local copies of necessary data.
        # N_k[k] is the number of samples from state k, some of which might be zero.
        self.N_k = np.array(N_k, dtype=np.int32)
        self.N = np.sum(self.N_k)

        # Get dimensions of reduced potential energy matrix, and convert to KxN form if needed.
        if len(np.shape(u_kn)) == 3:
            self.K = np.shape(u_kn)[1]  # need to set self.K, and it's the second index
            u_kn = kln_to_kn(u_kn, N_k=self.N_k)

        # u_kn[k,n] is the reduced potential energy of sample n evaluated at state k
        self.u_kn = np.array(u_kn, dtype=np.float64)

        K, N = np.shape(u_kn)

        if verbose:
            print "K (total states) = %d, total samples = %d" % (K, N)

        if np.sum(N_k) != N:
            raise ParameterError(
                'The sum of all N_k must equal the total number of samples (length of second dimension of u_kn.')

        # Store local copies of other data
        self.K = K  # number of thermodynamic states energies are evaluated at
        # N = \sum_{k=1}^K N_k is the total number of samples
        self.N = N  # maximum number of configurations

        # if not defined, identify from which state each sample comes from.
        if x_kindices is not None:
            self.x_kindices = x_kindices
        else:
            self.x_kindices = np.arange(N, dtype=np.int32)
            Nsum = 0
            for k in range(K):
                self.x_kindices[Nsum:Nsum+N_k[k]] = k
                Nsum += N_k[k]
            
        # verbosity level -- if True, will print extra debug information
        self.verbose = verbose

        # perform consistency checks on the data.

        # if, for any set of data, all reduced potential energies are the same,
        # they are probably the same state.  We check to within
        # relative_tolerance.

        self.samestates = []
        if self.verbose:
            for k in range(K):
                for l in range(k):
                    diffsum = 0
                    uzero = u_kn[k, :] - u_kn[l, :]
                    diffsum += np.dot(uzero, uzero)
                    if (diffsum < relative_tolerance):
                        self.samestates.append([k, l])
                        self.samestates.append([l, k])
                        print ''
                        print 'Warning: states %d and %d have the same energies on the dataset.' % (l, k)
                        print 'They are therefore likely to to be the same thermodynamic state.  This can occasionally cause'
                        print 'numerical problems with computing the covariance of their energy difference, which must be'
                        print 'identically zero in any case. Consider combining them into a single state.'
                        print ''

        # Print number of samples from each state.
        if self.verbose:
            print "N_k = "
            print N_k

        # Determine list of k indices for which N_k != 0
        self.states_with_samples = np.where(self.N_k != 0)[0]
        self.states_with_samples = self.states_with_samples.astype(np.int32)

        # Number of states with samples.
        self.K_nonzero = self.states_with_samples.size
        if verbose:
            print "There are %d states with samples." % self.K_nonzero

        # Initialize estimate of relative dimensionless free energy of each state to zero.
        # Note that f_k[0] will be constrained to be zero throughout.
        # this is default
        self.f_k = np.zeros([self.K], dtype=np.float64)

        # If an initial guess of the relative dimensionless free energies is
        # specified, start with that.
        if initial_f_k != None:
            if self.verbose:
                print "Initializing f_k with provided initial guess."
            # Cast to np array.
            initial_f_k = np.array(initial_f_k, dtype=np.float64)
            # Check shape
            if initial_f_k.shape != self.f_k.shape:
                raise ParameterError(
                    "initial_f_k must be a %d-dimensional np array." % self.K)
            # Initialize f_k with provided guess.
            self.f_k = initial_f_k
            if self.verbose:
                print self.f_k
            # Shift all free energies such that f_0 = 0.
            self.f_k[:] = self.f_k[:] - self.f_k[0]
        else:
            # Initialize estimate of relative dimensionless free energies.
            self._initializeFreeEnergies(verbose, method=initialize)

            if self.verbose:
                print "Initial dimensionless free energies with method %s" % (initialize)
                print "f_k = "
                print self.f_k
        
        self.f_k = mbar_solvers.solve_mbar_with_subsampling(self.u_kn, self.N_k, self.f_k, solver_protocol, subsampling_protocol, subsampling, x_kindices=self.x_kindices)
        self.Log_W_nk = np.log(mbar_solvers.mbar_W_nk(self.u_kn, self.N_k, self.f_k))
        
        # Print final dimensionless free energies.
        if self.verbose:
            print "Final dimensionless free energies"
            print "f_k = "
            print self.f_k

        if self.verbose:
            print "MBAR initialization complete."
        return


    #=========================================================================
    def getWeights(self):
        """Retrieve the weight matrix W_nk from the MBAR algorithm.

        Necessary because they are stored internally as log weights.

        Returns
        -------
        weights : np.ndarray, float, shape=(N, K)
            NxK matrix of weights in the MBAR covariance and averaging formulas

        """

        return np.exp(self.Log_W_nk)

    #=========================================================================
    def computeOverlap(self, output='scalar'):
        """Compute estimate of overlap matrix between the states.

        Returns
        -------
        O : np.ndarray, float, shape=(K, K)
            estimated state overlap matrix: O[i,j] is an estimate
            of the probability of observing a sample from state i in state j

        Parameters
        ----------
        output : string, optional
            One of 'scalar', 'matrix', 'eigenvalues', 'all', specifying
        what measure of overlap to return

        Notes
        -----

        W.T * W \approx \int (p_i p_j /\sum_k N_k p_k)^2 \sum_k N_k p_k dq^N
                      = \int (p_i p_j /\sum_k N_k p_k) dq^N

        Multiplying elementwise by N_i, the elements of row i give the probability
        for a sample from state i being observed in state j.

        Examples
        --------

        >>> from pymbar import testsystems
        >>> [x_kn, u_kn, N_k] = testsystems.HarmonicOscillatorsTestCase().sample(mode='u_kn')
        >>> mbar = MBAR(u_kn, N_k)
        >>> O_ij = mbar.computeOverlap()
        """

        W = np.matrix(self.getWeights(), np.float64)
        O = np.multiply(self.N_k, W.T * W)
        (eigenval, eigevec) = linalg.eig(O)
        # sort in descending order
        eigenval = np.sort(eigenval)[::-1]
        overlap_scalar = 1 - eigenval[1]
        if (output == 'scalar'):
            return overlap_scalar
        elif (output == 'eigenvalues'):
            return eigenval
        elif (output == 'matrix'):
            return O
        elif (output == 'all'):
            return overlap_scalar, eigenval, O

    #=========================================================================
    def getFreeEnergyDifferences(self, compute_uncertainty=True, uncertainty_method=None, warning_cutoff=1.0e-10, return_theta=False):
        """Get the dimensionless free energy differences and uncertainties among all thermodynamic states.


        Parameters
        ----------
        compute_uncertainty : bool, optional
            If False, the uncertainties will not be computed (default: True)
        uncertainty_method : string, optional
            Choice of method used to compute asymptotic covariance method,
            or None to use default.  See help for computeAsymptoticCovarianceMatrix()
            for more information on various methods. (default: svd)
        warning_cutoff : float, optional
            Warn if squared-uncertainty is negative and larger in magnitude
            than this number (default: 1.0e-10)
        return_theta : bool, optional
            Whether or not to return the theta matrix.  Can be useful for complicated differences.

        Returns
        -------
        Deltaf_ij :L np.ndarray, float, shape=(K, K)
            Deltaf_ij[i,j] is the estimated free energy difference
        dDeltaf_ij :L np.ndarray, float, shape=(K, K)
            dDeltaf_ij[i,j] is the estimated statistical uncertainty 
            (one standard deviation) in Deltaf_ij[i,j]

        Notes
        -----
        Computation of the covariance matrix may take some time for large K.

        The reported statistical uncertainty should, in the asymptotic limit, reflect one standard deviation for the normal distribution of the estimate.
        The true free energy difference should fall within the interval [-df, +df] centered on the estimate 68% of the time, and within
        the interval [-2 df, +2 df] centered on the estimate 95% of the time.
        This will break down in cases where the number of samples is not large enough to reach the asymptotic normal limit.

        See Section III of Reference [1].

        Examples
        --------

        >>> from pymbar import testsystems
        >>> (x_n, u_kn, N_k, s_n) = testsystems.HarmonicOscillatorsTestCase().sample(mode='u_kn')
        >>> mbar = MBAR(u_kn, N_k)
        >>> [Deltaf_ij, dDeltaf_ij] = mbar.getFreeEnergyDifferences()

        """

        # Compute free energy differences.
        f_i = np.matrix(self.f_k)
        Deltaf_ij = f_i - f_i.transpose()

        # zero out numerical error for thermodynamically identical states
        self._zerosamestates(Deltaf_ij)

        returns = []
        returns.append(np.array(Deltaf_ij))

        if compute_uncertainty or return_theta:
            # Compute asymptotic covariance matrix.
            Theta_ij = self._computeAsymptoticCovarianceMatrix(
                np.exp(self.Log_W_nk), self.N_k, method=uncertainty_method)

        if compute_uncertainty:
            dDeltaf_ij = self._ErrorOfDifferences(Theta_ij,warning_cutoff=warning_cutoff)
            # zero out numerical error for thermodynamically identical states
<<<<<<< HEAD
            self._zerosamestates(dDeltaf_ij)
=======
            self._zerosamestates(d2DeltaF)

            # check for any numbers below zero.
            if (np.any(d2DeltaF < 0.0)):
                if(np.any(d2DeltaF < -warning_cutoff)):
                    print "A squared uncertainty is negative.  %d/%d entries in d2DeltaF are below cutoff" % (d2DeltaF[d2DeltaF < -warning_cutoff].size, d2DeltaF.size)
                else:
                    d2DeltaF[d2DeltaF < 0.0] = 0.0

            # take the square root of the entries of the matrix
            dDeltaf_ij = np.sqrt(d2DeltaF)

>>>>>>> 5d8f21ee
            # Return matrix of free energy differences and uncertainties.
            returns.append(np.array(dDeltaf_ij))

        return returns

    #=========================================================================
    def computeGeneralExpectations(self, A_in, u_ln, state_map, 
                                   compute_uncertainty=True,
                                   compute_covariance=False,
                                   uncertainty_method=None, 
                                   warning_cutoff=1.0e-10,
                                   return_theta=False):
        """Compute the expectations of multiple observables of phase space functions in multiple states.

        Compute the expectations of multiple observables of phase
        space functions [A_0(x),A_1(x),...,A_i(x)] along with the
        covariances of their estimates at multiple states.
        
        intended as an internal function to keep all the optimized and
        robust expectation code in one place, but will leave it
        open to allow for later modifications

        It calculates all input observables at all states which are
        specified by the list of states in the state list.

        Parameters
        ----------
        A_in : np.ndarray, float, shape=(I, N)
            A_in[i,n] = A_i(x_n), the value of phase observable i for configuration n
        u_ln : np.ndarray, float, shape=(L, N)
            u_n[l,n] is the reduced potential of configuration n at state l
            if u_ln = None, we use self.u_kn

        state_map : np.ndarray, int, shape (2,NS) or shape(1,NS)
                    If state_map has only one dimension
                    where NS is the
                    total number of states we want to simulate things
                    a.  The list will be of the form
                    [[0,1,2],[0,1,1]]. This particular example
                    indicates we want to output the properties of
                    three observables total: the first property A[0]
                    at the 0th state, the 2nd property A[1] at the
                    1th state, and the 2nd property A[1] at the 2nd
                    state. This allows us to tailor our output to a
                    large number of different situations.

        uncertainty_method : string, optional
            Choice of method used to compute asymptotic covariance method, or None to use default
            See help for computeAsymptoticCovarianceMatrix() for more information on various methods. (default: None)
        warning_cutoff : float, optional
            Warn if squared-uncertainty is negative and larger in magnitude than this number (default: 1.0e-10)
        return_theta : bool, optional
            Whether or not to return the theta matrix.  Can be useful for complicated differences of observables.

        Returns
        -------

        A_i : np.ndarray, float, shape = (I)
            A_i[i] is the estimate for the expectation of A_state_map[i](x) at the state specified by u_n[state_map[i],:]

        d2A_ik : np.ndarray, float, shape = (I, J)
            d2A_ij[i,j] is the COVARIANCE in the estimates of observables A_i and A_j (as determined by the state list)
            (* not the square root of anything, the full covariance matrix *)

        Situations this will be used for : 
            * multiple observables, single state (called though computeMultipleExpectations) 
            * single observable, multiple states (called through computeExpectations) 
            This has two cases: observables that don't change with state, and observables that 
            do change with state.  
            For example, the set of energies at state k consist in energy function of state
            1 evaluated at state 1, energies of state 2 evaluated at
            state 2, and so forth.

        Examples
        --------

        update this example to be more general
        >>> from pymbar import testsystems
        >>> (x_n, u_kn, N_k, s_n) = testsystems.HarmonicOscillatorsTestCase().sample(mode='u_kn')
        >>> mbar = MBAR(u_kn, N_k)
        >>> A_in = np.array([x_n,x_n**2,x_n**3])
        >>> u_n = u_kn[:2,:]
        >>> state_map = np.array([[0,0],[1,0],[2,0],[2,1]],int)
        >>> [A_i, d2A_ij] = mbar.computeGeneralExpectations(A_in, u_n, state_map)

        """

        # Retrieve N and K for convenience.
        mapshape = np.shape(state_map) # number of computed expectations we desire
                                               # need to convert to matrix to be able to pick up D=1
        if len(mapshape) < 2:
            # if 1D, it's just a list of states
            state_list = state_map.copy()
            state_map = np.zeros([0,0],np.float64)
            S = 0
        else:  # if 2D, then it's a list of observables and corresponding states
            state_list = state_map[0,:]
            S = mapshape[1]

        K = self.K
        N = self.N  # N is total number of samples
        returns = {}  # dictionary we will store uncertainties in

        # make observables all positive, allowing us to take the logarithm, which is 
        # required to prevent overflow in some examples.
        # WARNING: one issue to watch for is if one of the energies is extremely 
        # low (-10^10 or lower), but most of the energies of interest are much higher.  
        # This could lead to roundoff problems (check with Levi N.)

        L_list = np.unique(state_list)
        NL = len(L_list) # number of states we need to examine
        if S > 0:
            A_list = np.unique(state_map[1,:])  # what are the unique observables
            A_min = np.zeros([len(A_list)], dtype=np.float64)
        else:
            A_list = np.zeros(0,dtype=int)

        for i in A_list:
            A_min[i] = np.min(A_in[i, :]) #find the minimum
            A_in[i, :] = A_in[i,:] - (A_min[i] - 1)  #all values now positive so that we can work in logarithmic scale

        # Augment W_nk, N_k, and c_k for q_A(x) for the observables, with one
        # row for the specified state and I rows for the observable at that
        # state.
        # log weight matrix
        msize = K + NL + S # augmented size; all of the states needed to calculate 
                           # the observables, and the observables themselves.
        Log_W_nk = np.zeros([N, msize], np.float64) # log weight matrix
        N_k = np.zeros([msize], np.int32)  # counts
        f_k = np.zeros([msize], np.float64)  # free energies

        # <A> = A(x_n) exp[f_{k} - q_{k}(x_n)] / \sum_{k'=1}^K N_{k'} exp[f_{k'} - q_{k'}(x_n)]
        # Fill in first section of matrix with existing q_k(x) from states.
        Log_W_nk[:, 0:K] = self.Log_W_nk
        N_k[0:K] = self.N_k
        f_k[0:K] = self.f_k

        # Compute row of W_nk matrix for the extra states corresponding to u_ln 
        # that the state list specifies
        for l in L_list:
            la = K+l  #l, augmented
            Log_W_nk[:, la] = self._computeUnnormalizedLogWeights(u_ln[l,:])
            f_k[la] = -_logsum(Log_W_nk[:, la])
            Log_W_nk[:, la] += f_k[la]

        # Compute the remaining rows/columns of W_nk, and calculate
        # their normalizing constants c_k
        for s in range(S):
            sa = K+NL+s  # augmented s
            l = state_map[0,s]
            i = state_map[1,s]
            Log_W_nk[:, sa] = np.log(A_in[i, :]) + Log_W_nk[:, K+l]
            f_k[sa] = -_logsum(Log_W_nk[:, sa])
            Log_W_nk[:, sa] += f_k[sa]    # normalize this row

        # Compute estimates of A_i[s]
        A_i = np.zeros([S], np.float64)
        for s in range(S):
            A_i[s] = np.exp(-f_k[K + NL + s])

        if compute_covariance or compute_uncertainty or return_theta:
            # Compute augmented asymptotic covariance matrix.
            W_nk = np.exp(Log_W_nk)
            Theta_ij = self._computeAsymptoticCovarianceMatrix(
                W_nk, N_k, method=uncertainty_method)

        if compute_covariance or compute_uncertainty:
            # Note: these variances will be the same whether or not we 
            # subtract a different constant from each A_i
            # we can acually use the constant 1 for the free energies.
            # for efficency, output theta in block form
            #          K*K   K*S  K*NL
            # Theta =  K*S   S*S  NL*S
            #          K*NL  NL*S NL*NL

            # first the observables (S of them), then the free energies (also S of them)
            if S>0:
                si = K+NL+state_map[1,:]
            else:
                si = np.zeros(0,dtype=int)
            li = K+state_list
            i = np.concatenate((si,li))
            Theta = Theta_ij[np.ix_(i, i)]

            # Covariance of normalization constants is d^2(ln A - ln a, ln B - ln b) = (Theta(c_A,c_B)-Theta(c_A,c_b)-Theta(c_B,c_a) + Theta(c_a,c_b))
            # Covariance of the exponentials (i.e. the observables) is d^2(A/a,B/b) A*B*d^2(ln A-ln a, ln B-ln b)
            # Covariance of the differences of observables is cov(A-B) = Cov(A,A)+Cov(B,B)-2Cov(A,B)
            # Covariance of the differences of observables is cov(A_i-A_j) = Cov(A_i,A_i)+Cov(A_j,A_j)-2Cov(A_i,A_j)
            # we fill in the end of the matrix with ones to include the contribution from the free energy

            if S > 0:
                Adiag = np.zeros([2*S,2*S],dtype=np.float64)
                diag = np.append(np.array(A_i),np.ones(S))
                np.fill_diagonal(Adiag,diag)
                covA_ij = Adiag*Theta*Adiag
            else:
                covA_ij = Theta

            if compute_uncertainty:
                # uncertanities are the diagonal terms
                ddelta = self._ErrorOfDifferences(covA_ij,warning_cutoff=warning_cutoff)
                # expectations of the observables at these states
                if S > 0:
                    returns['observables uncertainty'] = ddelta[0:S,0:S]
                    returns['free energy uncertainty'] = ddelta[S:2*S,S:2*S]
                else:
                    returns['free energy uncertainty'] = ddelta
            if compute_covariance:
                returns['covariance'] = covA_ij

        # Now that covariances are computed, add the constants back to A_i that
        # were required to enforce positivity
        for s in range(S):
            A_i[s] += (A_min[state_map[1,s]] - 1)

        # these values may be used outside the routine, so copy back.
        for i in A_list:
            A_in[i, :] = A_in[i,:] + (A_min[i] - 1)

        # expectations of the observables at these states
        if S > 0:
            returns['observables'] = A_i

        # free energies at these new states
        returns['free energies'] =  f_k[state_list]

        # Finally, just in case we can't figure out the free energies in case we are missing something
        if return_theta:
            returns['theta'] = Theta

        # Return expectations and uncertainties.
        return returns

    #=========================================================================

    def computeCovarianceOfSums(self, d_ij, K, a):

        """
        Inputs: d_ij: a covariance matrix
        K: The number of states in each free energy 'chunk', has to be constant
        
        outputs: KxK covariance matrix for the sums or differences \sum a_i df_i
        
        We wish to calculate the variance of a weighted sum of free energy differences.
        for example var(\sum a_i df_i). 
        
        We explicitly lay out the calculations for four variables (where each variable 
        is a logarithm of a partion function, then generalize.)
        
        The uncertainty in the sum over two weighted variables is var(a1(f_i1 - f_j1) + a2(f_i2 - f_j2)) =
        a1^2 var(f_i1 - f_j1) + a2^2 var(f_i2 - f_j2) + 2 a1 a2 cov(f_i1 - f_j1, f_i2 - f_j2)
        
        cov(f_i1 - f_j1, f_i2 - f_j2) = cov(f_i1,f_i2) - cov(f_i1,f_j2) - cov(f_j1,f_i2) + cov(f_j1,f_j2)
        call:
        f_i1 = a
        f_j1 = b
        f_i2 = c
        f_j2 = d
        
        a1^2 var(a-b) + a2^2 var(c-d) + 2a1a2 cov(a-b,c-d)
        we want 2cov(a-b,c-d) = 2cov(a,c)-2cov(a,d)-2cov(b,c)+2cov(b,d)
        since  var(x-y) = var(x) + var(y) - 2cov(x,y)
        then:
            2cov(x,y) = -var(x-y) + var(x) + var(y)
        so:
            2cov(a,c) = -var(a-c) + var(a) + var(c)
            -2cov(a,d) = +var(a-d) - var(a) - var(d)
            -2cov(b,c) = +var(b-c) - var(b) - var(c)
            2cov(b,d) = -var(b-d) + var(b) + var(d)
        adding up, we get:
            2cov(a-b,c-d) = 2cov(a,c)-2cov(a,d)-2cov(b,c)+2cov(b,d) =  - var(a-c) + var(a-d) + var(b-c) - var(b-d)
  
            a1^2 var(a-b)+a2^2 var(c-d)+2a1a2cov(a-b,c-d) = a1^2 var(a-b)+a2^2 var(c-d)+a1a2 [-var(a-c)+var(a-d)+var(b-c)-var(b-d)]
            var(a1(f_i1 - f_j1) + a2(f_i2 - f_j2)) =
            = a1^2 var(f_i1 - f_j1) + a2^2 var(f_i2 - f_j2) + 2a1 a2 cov(f_i1 - f_j1, f_i2 - f_j2)
            = a1^2 var(f_i1 - f_j1) + a2^2 var(f_i2 - f_j2) + a1 a2 [-var(f_i1 - f_i2) + var(f_i1 - f_j2) + var(f_j1-f_i2) - var(f_j1 - f_j2)]
            
        assume two arrays of free energy differences, and and array of constant vectors a.
        we want the variance var(\sum_k a_k (f_i,k - f_j,k)) Each set is separated from the other by an offset K
        same process applies with the sum, with the single var tems and the pair terms
        """

        var_ij = np.square(d_ij)
        d2 = np.zeros([K,K],float)
        n = len(a)
        for i in range(K):
            for j in range(K):
                for k in range(n):
                    d2[i,j] +=  a[k]**2 * var_ij[i+k*K,j+k*K]
                    for l in range(0,k):
                        d2[i,j] +=  a[k] * a[l] * (-var_ij[i+k*K,i+l*K] + var_ij[i+k*K,j+l*K] + var_ij[j+k*K,i+l*K] - var_ij[j+k*K,j+l*K])
        return np.sqrt(d2)

    #=========================================================================

    def computeExpectations(self, A_n, u_kn=None, output='averages', state_dependent=False,
                            compute_uncertainty=True, uncertainty_method=None,
                            warning_cutoff=1.0e-10):
        """Compute the expectation of an observable of a phase space function.

        Compute the expectation of an observable of a single phase space
        function A(x) at all states where potentials are generated.

        Parameters
        ----------
        A_n : np.ndarray, float
            A_n (N_max np float64 array) - A_n[n] = A(x_n)

        u_kn : np.ndarray
            u_kn (energies of state of interest length N)
            default is self.u_kn

        output : string, optional
            'averages' outputs expectations of observables and 'differences' outputs 
            a matrix of differences in the observables.

        compute_uncertainty : bool, optional
            If False, the uncertainties will not be computed (default: True)

        uncertainty_method : string, optional
            Choice of method used to compute asymptotic covariance method,
            or None to use default See help for _computeAsymptoticCovarianceMatrix()
            for more information on various methods. (default: None)

        warning_cutoff : float, optional
            Warn if squared-uncertainty is negative and larger in magnitude than this number (default: 1.0e-10)

        state_dependent: bool, whether the expectations are state-dependent.

        Returns
        -------
        A : np.ndarray, float
            if output is 'averages'
            A_i  (K np float64 array) -  A_i[i] is the estimate for the expectation of A(x) for state i.
            if output is 'differences'
        dA : np.ndarray, float
            dA_i  (K np float64 array) - dA_i[i] is uncertainty estimate (one standard deviation) for A_i[i]
            or
            dA_ij (K np float64 array) - dA_ij[i,j] is uncertainty estimate (one standard deviation) for the difference in A beteen i and j

        References
        ----------

        See Section IV of [1].

        Examples
        --------

        >>> from pymbar import testsystems
        >>> (x_n, u_kn, N_k, s_n) = testsystems.HarmonicOscillatorsTestCase().sample(mode='u_kn')
        >>> mbar = MBAR(u_kn, N_k)
        >>> A_n = x_n
        >>> (A_ij, dA_ij) = mbar.computeExpectations(A_n)
        >>> A_n = u_kn[0,:]
        >>> (A_ij, dA_ij) = mbar.computeExpectations(A_n, output='differences')
        """

        dims = len(np.shape(A_n))

        # Retrieve N and K for convenience.
        N = self.N
        if u_kn == None:
            u_kn = self.u_kn
        K = np.shape(u_kn)[0] # number of potentials provided.

        state_map = np.zeros([2,K],int)
        if (state_dependent):
            for k in range(K):
                # first property at the first state, 2nd property at the 2nd state
                state_map[0,k] = k
                state_map[1,k] = k
            A_in = A_n
        else:
            A_in = np.zeros([1,N], dtype=np.float64)
            if dims == 2:
                A_n = kn_to_n(A_n, N_k=self.N_k)
            A_in[0,:] = A_n

            # only one property, evaluate at K different states.
            for k in range(self.K):
                state_map[0,k] = k
                state_map[1,k] = 0

        inner_results = self.computeGeneralExpectations(A_in,u_kn,state_map,
                                                         compute_covariance=compute_uncertainty,
                                                         compute_uncertainty=compute_uncertainty,
                                                         uncertainty_method=uncertainty_method,
                                                         warning_cutoff=warning_cutoff)
        returns = []

        if output == 'averages':
            # Return expectations and uncertainties.
            returns.append(inner_results['observables'])

            if compute_uncertainty:
                returns.append(np.sqrt(inner_results['observables uncertainty']))
                               
        if output == 'differences':
            A_im = np.matrix(inner_results['observables'])
            A_ij = A_im - A_im.transpose()

            returns.append(np.array(A_ij))
            if compute_uncertainty:
                returns.append(self._ErrorOfDifferences(inner_results['covariance'],warning_cutoff=warning_cutoff))

        return returns


    #=========================================================================
    def computeMultipleExpectations(self, A_in, u_n, compute_uncertainty=True, compute_covariance=False,
                                    uncertainty_method=None, warning_cutoff=1.0e-10):
        """Compute the expectations of multiple observables of phase space functions.

        Compute the expectations of multiple observables of phase
        space functions [A_0(x),A_1(x),...,A_i(x)] at a single state,
        along with the error in the estimates and the uncertainty in
        the estimates.  The state is specified by the choice of u_n,
        which is the energy of the n samples evaluated at a the chosen
        state.

        Parameters
        ----------
        A_in : np.ndarray, float, shape=(I, k, N)
            A_in[i,n] = A_i(x_n), the value of phase observable i for configuration n at state of interest
        u_n : np.ndarray, float, shape=(N)
            u_n[n] is the reduced potential of configuration n at the state of interest
        uncertainty_method : string, optional
            Choice of method used to compute asymptotic covariance method, or None to use default
            See help for computeAsymptoticCovarianceMatrix() for more information on various methods. (default: None)
        warning_cutoff : float, optional
            Warn if squared-uncertainty is negative and larger in magnitude than this number (default: 1.0e-10)
        return_covariance: Whether to return the covariance of the I observables.    

        Returns
        -------

        A_i : np.ndarray, float, shape=(I)
            A_i[i] is the estimate for the expectation of A_i(x) at the state specified by u_kn
        d2A_ij : np.ndarray, float, shape=(I, I)
            d2A_ij[i,j] is the COVARIANCE in the estimates of A_i[i] and A_i[j]: we can't actually take a square root

        Examples
        --------

        >>> from pymbar import testsystems
        >>> (x_n, u_kn, N_k, s_n) = testsystems.HarmonicOscillatorsTestCase().sample(mode='u_kn')
        >>> mbar = MBAR(u_kn, N_k)
        >>> A_in = np.array([x_n,x_n**2,x_n**3])
        >>> u_n = u_kn[0,:]
        >>> [A_i, d2A_ij] = mbar.computeMultipleExpectations(A_in, u_kn)

        """

        # Retrieve N and K for convenience.
        I = A_in.shape[0]  # number of observables
        K = self.K
        N = self.N  # N is total number of samples

        if len(np.shape(A_in)) == 3:  
            A_in_old = A_in.copy()  # convert to k by n format
            A_in = np.zeros([I, N], np.float64)
            for i in range(I):
                A_in[i,:] = kn_to_n(A_in_old[i, :, :], N_k=self.N_k)

        state_map = np.zeros([2,I],int)
        state_map[1,:] = np.arange(I)  # same (first) state for all variables.

        inner_results = self.computeGeneralExpectations(A_in,u_n,state_map,
                                                         compute_uncertainty=(compute_uncertainty or compute_covariance),
                                                         uncertainty_method=uncertainty_method,
                                                         warning_cutoff=warning_cutoff)
        returns = []
        returns.append(inner_results['observables'])

        if compute_uncertainty:
            # uncertainties in the N observables.
            returns.append(inner_results['observables uncertainty'])
                               
        if compute_covariance:
            # compute estimate of statistical covariance of the observables
            returns.append(inner_results['covariance'][0:K,0:K])
            
        # Return expectations, uncertainties, covariances, theta
        return returns

    #=========================================================================
<<<<<<< HEAD
    def computePerturbedFreeEnergies(self, u_ln, compute_uncertainty=True, uncertainty_method=None, warning_cutoff=1.0e-10):
=======
    def computeOverlap(self, output='scalar'):
        """Compute estimate of overlap matrix between the states.

        Returns
        -------
        O : np.ndarray, float, shape=(K, K)
            estimated state overlap matrix: O[i,j] is an estimate
            of the probability of observing a sample from state i in state j

        Parameters
        ----------
        output : string, optional
            One of 'scalar', 'matrix', 'eigenvalues', 'all', specifying
        what measure of overlap to return

        Notes
        -----

        W.T * W \approx \int (p_i p_j /\sum_k N_k p_k)^2 \sum_k N_k p_k dq^N
                      = \int (p_i p_j /\sum_k N_k p_k) dq^N

        Multiplying elementwise by N_i, the elements of row i give the probability
        for a sample from state i being observed in state j.

        Examples
        --------

        >>> from pymbar import testsystems
        >>> (x_n, u_kn, N_k, s_n) = testsystems.HarmonicOscillatorsTestCase().sample(mode='u_kn')
        >>> mbar = MBAR(u_kn, N_k)
        >>> O_ij = mbar.computeOverlap()
        """

        W = np.matrix(self.getWeights(), np.float64)
        O = np.multiply(self.N_k, W.T * W)
        (eigenval, eigevec) = linalg.eig(O)
        # sort in descending order
        eigenval = np.sort(eigenval)[::-1]
        overlap_scalar = 1 - eigenval[1]
        if (output == 'scalar'):
            return overlap_scalar
        elif (output == 'eigenvalues'):
            return eigenval
        elif (output == 'matrix'):
            return O
        elif (output == 'all'):
            return overlap_scalar, eigenval, O

    #=========================================================================
    def computePerturbedExpectation(self, u_n, A_n, compute_uncertainty=True, uncertainty_method=None, warning_cutoff=1.0e-10, return_theta=False):
        """Compute the expectation of an observable of phase space function A(x) for a single new state.

        Parameters
        ----------
        u_n : np.ndarray, float, shape=(K, N_max)
            u_n[n] = u(x_n) - the energy of the new state at all N samples previously sampled.
        A_n : np.ndarray, float, shape=(K, N_max)
            A_n[n] = A(x_n) - the phase space function of the new state at all N samples previously sampled.  If this does NOT depend on state (e.g. position), it's simply the value of the observation.  If it DOES depend on the current state, then the observables from the previous states need to be reevaluated at THIS state.
        compute_uncertainty : bool, optional
            If False, the uncertainties will not be computed (default: True)
        uncertainty_method : string, optional
            Choice of method used to compute asymptotic covariance method, or None to use default
            See help for computeAsymptoticCovarianceMatrix() for more information on various methods. (default: None)
        warning_cutoff : float, optional
            Warn if squared-uncertainty is negative and larger in magnitude than this number (default: 1.0e-10)
        return_theta : bool, optional
            Whether or not to return the theta matrix.  Can be useful for complicated differences.


        Returns
        -------
        A : float
            A is the estimate for the expectation of A(x) for the specified state
        dA : float
            dA is uncertainty estimate for A

        Notes
        -----
        See Section IV of [1].
        # Compute estimators and uncertainty.
        #A = sum(W_n[:,K] * A_n[:]) # Eq. 15 of [1]
        #dA = abs(A) * np.sqrt(Theta_ij[K,K] + Theta_ij[K+1,K+1] - 2.0 * Theta_ij[K,K+1]) # Eq. 16 of [1]
        """

        if len(np.shape(u_n)) == 2:
            u_n = kn_to_n(u_n, N_k=self.N_k)

        if len(np.shape(A_n)) == 2:
            A_n = kn_to_n(A_n, N_k=self.N_k)

        # Convert to np matrix.
        A_n = np.array(A_n, dtype=np.float64)

        # Retrieve N and K for convenience.
        N = self.N
        K = self.K

        # Make A_k all positive so we can operate logarithmically for
        # robustness
        A_min = np.min(A_n)
        A_n = A_n - (A_min - 1)

        # Augment W_nk, N_k, and c_k for q_A(x) for the observable, with one
        # extra row/column for the specified state (Eq. 13 of [1]).
        # weight matrix
        Log_W_nk = np.zeros([N, K + 2], dtype=np.float64)
        N_k = np.zeros([K + 2], dtype=np.int32)  # counts
        f_k = np.zeros([K + 2], dtype=np.float64)  # free energies

        # Fill in first K states with existing q_k(x) from states.
        Log_W_nk[:, 0:K] = self.Log_W_nk
        N_k[0:K] = self.N_k

        # compute the free energy of the additional state
        log_w_n = self._computeUnnormalizedLogWeights(u_n)
        # Compute free energies
        f_k[K] = -_logsum(log_w_n)
        Log_W_nk[:, K] = log_w_n + f_k[K]

        # compute the observable at this state
        Log_W_nk[:, K + 1] = np.log(A_n) + Log_W_nk[:, K]
        f_k[K + 1] = -_logsum(Log_W_nk[:, K + 1])
        Log_W_nk[:, K + 1] += f_k[K + 1]              # normalize the row
        A = np.exp(-f_k[K + 1])

        if (compute_uncertainty or return_theta):
            # Compute augmented asymptotic covariance matrix.
            Theta_ij = self._computeAsymptoticCovarianceMatrix(
                np.exp(Log_W_nk), N_k, method=uncertainty_method)

        if (compute_uncertainty):
            dA = np.abs(A) * np.sqrt(
                Theta_ij[K + 1, K + 1] + Theta_ij[K, K] - 2.0 * Theta_ij[K, K + 1])  # Eq. 16 of [1]

        # shift answers back with the offset now that variances are computed
        A += (A_min - 1)

        returns = []
        returns.append(A)

        if (compute_uncertainty):
            returns.append(dA)

        if (return_theta):
            returns.append(Theta_ij)

        # Return expectations and uncertainties.
        return returns

    #=========================================================================
    def computePerturbedFreeEnergies(self, u_ln, compute_uncertainty=True, uncertainty_method=None, warning_cutoff=1.0e-10, return_theta=False):
>>>>>>> 5d8f21ee
        """Compute the free energies for a new set of states.
        
        Here, we desire the free energy differences among a set of new states, as well as the uncertainty estimates in these differences.

        Parameters
        ----------
        u_ln : np.ndarray, float, shape=(L, Nmax)
            u_ln[l,n] is the reduced potential energy of uncorrelated
            configuration n evaluated at new state k.  Can be completely indepednent of the original number of states.
        compute_uncertainty : bool, optional
            If False, the uncertainties will not be computed (default: True)
        uncertainty_method : string, optional
            Choice of method used to compute asymptotic covariance method, or None to use default
            See help for computeAsymptoticCovarianceMatrix() for more information on various methods. (default: None)
        warning_cutoff : float, optional
            Warn if squared-uncertainty is negative and larger in magnitude than this number (default: 1.0e-10)

        Returns
        -------
        Deltaf_ij : np.ndarray, float, shape=(L, L)
            Deltaf_ij[i,j] = f_j - f_i, the dimensionless free energy difference between new states i and j
        dDeltaf_ij : np.ndarray, float, shape=(L, L)
            dDeltaf_ij[i,j] is the estimated statistical uncertainty in Deltaf_ij[i,j]

        Examples
        --------
        >>> from pymbar import testsystems
        >>> (x_n, u_kn, N_k, s_n) = testsystems.HarmonicOscillatorsTestCase().sample(mode='u_kn')
        >>> mbar = MBAR(u_kn, N_k)
        >>> [Deltaf_ij, dDeltaf_ij] = mbar.computePerturbedFreeEnergies(u_kn)
        """

        # Convert to np matrix.
        u_ln = np.array(u_ln, dtype=np.float64)

        # Get the dimensions of the matrix of reduced potential energies, and convert if necessary
        if len(np.shape(u_ln)) == 3:
            u_ln = kln_to_kn(u_ln, N_k=self.N_k)

        [L, N] = u_ln.shape

        # Check dimensions.
        if (N < self.N):
            raise "There seems to be too few samples in u_kn. You must evaluate at the new potential with all of the samples used originally."

        state_list = np.arange(L)   # need to get it into the correct shape
        A_in = np.array([0])
        inner_results = self.computeGeneralExpectations(A_in, u_ln, state_list,
                                                         compute_covariance=compute_uncertainty,
                                                         uncertainty_method=uncertainty_method,
                                                         warning_cutoff=warning_cutoff)

        returns = []
        f_k = np.matrix(inner_results['free energies'])
        Deltaf_ij = f_k - f_k.transpose()
        returns.append(Deltaf_ij)

        if (compute_uncertainty):
<<<<<<< HEAD
            returns.append(self._ErrorOfDifferences(inner_results['covariance'],warning_cutoff=warning_cutoff))
=======
            diag = Theta_ij.diagonal()
            dii = diag[0, K:K + L]
            d2DeltaF = dii + dii.transpose() - 2 * Theta_ij[K:K + L, K:K + L]

            # check for any numbers below zero.
            if (np.any(d2DeltaF < 0.0)):
                if(np.any(d2DeltaF < -warning_cutoff)):
                    print "A squared uncertainty is negative.  %d/%d entries in d2DeltaF are below cutoff" % (d2DeltaF[d2DeltaF < -warning_cutoff].size, d2DeltaF.size)
                else:
                    d2DeltaF[d2DeltaF < 0.0] = 0.0

            # take the square root of entries of the matrix
            dDeltaf_ij = np.sqrt(d2DeltaF)

            returns.append(dDeltaf_ij)

        if (return_theta):
            returns.append(Theta_ij)
>>>>>>> 5d8f21ee

        # Return matrix of free energy differences and uncertainties.
        return returns

    #=====================================================================

    def computeEntropyAndEnthalpy(self, u_kn = None, uncertainty_method=None, verbose=False, warning_cutoff=1.0e-10):
        """Decompose free energy differences into enthalpy and entropy differences.

        Compute the decomposition of the free energy difference between
        states 1 and N into reduced free energy differences, reduced potential
        (enthalpy) differences, and reduced entropy (S/k) differences.

        Parameters
        ----------
        u_kn : float, NxK array
            The energies of the state that are being used.
        uncertainty_method : string , optional
            Choice of method used to compute asymptotic covariance method, or None to use default
            See help for computeAsymptoticCovarianceMatrix() for more information on various methods. (default: None)
        warning_cutoff : float, optional
            Warn if squared-uncertainty is negative and larger in magnitude than this number (default: 1.0e-10)

        Returns
        -------
        Delta_f_ij : np.ndarray, float, shape=(K, K)
            Delta_f_ij[i,j] is the dimensionless free energy difference f_j - f_i
        dDelta_f_ij : np.ndarray, float, shape=(K, K)
            uncertainty in Delta_f_ij
        Delta_u_ij : np.ndarray, float, shape=(K, K)
            Delta_u_ij[i,j] is the reduced potential energy difference u_j - u_i
        dDelta_u_ij : np.ndarray, float, shape=(K, K)
            uncertainty in Delta_f_ij
        Delta_s_ij : np.ndarray, float, shape=(K, K)
            Delta_s_ij[i,j] is the reduced entropy difference S/k between states i and j (s_j - s_i)
        dDelta_s_ij : np.ndarray, float, shape=(K, K)
            uncertainty in Delta_s_ij

        Examples
        --------

        >>> from pymbar import testsystems
        >>> (x_n, u_kn, N_k, s_n) = testsystems.HarmonicOscillatorsTestCase().sample(mode='u_kn')
        >>> mbar = MBAR(u_kn, N_k)
        >>> [Delta_f_ij, dDelta_f_ij, Delta_u_ij, dDelta_u_ij, Delta_s_ij, dDelta_s_ij] = mbar.computeEntropyAndEnthalpy()

        """
        if verbose:
            print "Computing average energy and entropy by MBAR."

        if u_kn == None:
            u_kn = self.u_kn

        # Retrieve N and K for convenience.
        [K,N] = np.shape(u_kn)
        A_in = u_kn
        state_map = np.zeros([2,K],int)
        for k in range(K):    
            state_map[0,k] = k
            state_map[1,k] = k
    
        inner_results = self.computeGeneralExpectations(A_in, u_kn, state_map,
                                                         compute_uncertainty=True,
                                                         compute_covariance=True,
                                                         uncertainty_method=uncertainty_method,
                                                         warning_cutoff=warning_cutoff)
        cov = inner_results['covariance']
        # Compute reduced free energy difference.
        f_k = np.matrix(inner_results['free energies'])
        Delta_f_ij = f_k - f_k.transpose()
        # compute uncertainty matrix in free energies:
        covf = cov[K:2*K,K:2*K]
        dDelta_f_ij = self._ErrorOfDifferences(cov[K:2*K,K:2*K],warning_cutoff=warning_cutoff)

        # Compute reduced enthalpy difference.
        u_k = np.matrix(inner_results['observables'])
        Delta_u_ij = u_k - u_k.transpose()
        # compute uncertainty matrix in energies:
        dDelta_u_ij = self._ErrorOfDifferences(cov[0:K,0:K],warning_cutoff=warning_cutoff)

        # Compute reduced entropy difference
        s_k = u_k - f_k
        Delta_s_ij = s_k - s_k.transpose()
<<<<<<< HEAD
        # compute uncertainty matrix in entropies
        # cov(A-B) = cov(A,A) + cov(B,B) - 2* cov(A,B)
        covs = self.computeCovarianceOfSums(inner_results['covariance'],K,np.array([1,-1]))
        dDelta_s_ij = self._ErrorOfDifferences(covs,warning_cutoff=warning_cutoff)
=======

        # compute uncertainty matrix in free energies:
        # d2DeltaF = Theta_ij[i,i] + Theta_ij[j,j] - 2.0 * Theta_ij[i,j]

        diag = Theta_ij.diagonal()
        dii = diag[0:K, 0:K]
        d2DeltaF = dii + dii.transpose() - 2 * Theta_ij[0:K, 0:K]

        # check for any numbers below zero.
        if (np.any(d2DeltaF < 0.0)):
            if(np.any(d2DeltaF < -warning_cutoff)):
                print "A squared uncertainty is negative.  %d/%d entries in d2DeltaF are below cutoff" % (d2DeltaF[d2DeltaF < -warning_cutoff].size, d2DeltaF.size)
            else:
                d2DeltaF[d2DeltaF < 0.0] = 0.0

        # take the square root of the entries of matrix
        dDelta_f_ij = np.sqrt(d2DeltaF)
        # TODO -- vectorize this calculation for entropy and enthalpy!

        for i in range(0, K):
            for j in range(0, K):
                try:
                    dDelta_u_ij[i, j] = math.sqrt(
                        + u_i[i] * Theta_ij[i, i] * u_i[i] - u_i[i] * Theta_ij[i, j] * u_i[j] - u_i[
                            i] * Theta_ij[i, K + i] * u_i[i] + u_i[i] * Theta_ij[i, K + j] * u_i[j]
                        - u_i[j] * Theta_ij[j, i] * u_i[i] + u_i[j] * Theta_ij[j, j] * u_i[j] + u_i[
                            j] * Theta_ij[j, K + i] * u_i[i] - u_i[j] * Theta_ij[j, K + j] * u_i[j]
                        - u_i[i] * Theta_ij[K + i, i] * u_i[i] + u_i[i] * Theta_ij[K + i, j] * u_i[
                            j] + u_i[i] * Theta_ij[K + i, K + i] * u_i[i] - u_i[i] * Theta_ij[K + i, K + j] * u_i[j]
                        + u_i[j] * Theta_ij[K + j, i] * u_i[i] - u_i[j] * Theta_ij[K + j, j] * u_i[
                            j] - u_i[j] * Theta_ij[K + j, K + i] * u_i[i] + u_i[j] * Theta_ij[K + j, K + j] * u_i[j]
                    )
                except:
                    dDelta_u_ij[i, j] = 0.0

                # Compute reduced entropy difference.
                try:
                    dDelta_s_ij[i, j] = math.sqrt(
                        + (u_i[i] - 1) * Theta_ij[i, i] * (u_i[i] - 1) + (u_i[i] - 1) * Theta_ij[i, j] * (-u_i[j] + 1) + (
                            u_i[i] - 1) * Theta_ij[i, K + i] * (-u_i[i]) + (u_i[i] - 1) * Theta_ij[i, K + j] * u_i[j]
                        + (-u_i[j] + 1) * Theta_ij[j, i] * (u_i[i] - 1) + (-u_i[j] + 1) * Theta_ij[j, j] * (-u_i[j] + 1) +
                        (-u_i[j] + 1) * Theta_ij[j, K + i] * (-u_i[i]) +
                        (-u_i[j] + 1) * Theta_ij[j, K + j] * u_i[j]
                        + (-u_i[i]) * Theta_ij[K + i, i] * (u_i[i] - 1) + (-u_i[i]) * Theta_ij[K + i, j] * (-u_i[j] + 1) +
                        (-u_i[i]) * Theta_ij[K + i, K + i] * (-u_i[i]) +
                        (-u_i[i]) * Theta_ij[K + i, K + j] * u_i[j]
                        + u_i[j] * Theta_ij[K + j, i] * (u_i[i] - 1) + u_i[j] * Theta_ij[K + j, j] * (-u_i[j] + 1) + u_i[
                            j] * Theta_ij[K + j, K + i] * (-u_i[i]) + u_i[j] * Theta_ij[K + j, K + j] * u_i[j]
                    )
                except:
                    dDelta_s_ij[i, j] = 0.0
>>>>>>> 5d8f21ee

        # Return expectations and uncertainties.
        return (Delta_f_ij, dDelta_f_ij, Delta_u_ij, dDelta_u_ij, Delta_s_ij, dDelta_s_ij)

    #=====================================================================

    def computePMF(self, u_n, bin_n, nbins, uncertainties='from-lowest', pmf_reference=None):
        """Compute the free energy of occupying a number of bins.

        This implementation computes the expectation of an indicator-function observable for each bin.

        Parameters
        ----------
        u_n : np.ndarray, float, shape=(N)
            u_n[n] is the reduced potential energy of snapshot n of state k for which the PMF is to be computed.
        bin_n : np.ndarray, float, shape=(N)
            bin_n[n] is the bin index of snapshot n of state k.  bin_n can assume a value in range(0,nbins)
        nbins : int
            The number of bins
        uncertainties : string, optional
            Method for reporting uncertainties (default: 'from-lowest')
            'from-lowest' - the uncertainties in the free energy difference with lowest point on PMF are reported
            'from-reference' - same as from lowest, but from a user specified point
            'from-normalization' - the normalization \sum_i p_i = 1 is used to determine uncertainties spread out through the PMF
            'all-differences' - the nbins x nbins matrix df_ij of uncertainties in free energy differences is returned instead of df_i

        Returns
        -------
        f_i : np.ndarray, float, shape=(K)
            f_i[i] is the dimensionless free energy of state i, relative to the state of lowest free energy
        df_i : np.ndarray, float, shape=(K)
            df_i[i] is the uncertainty in the difference of f_i with respect to the state of lowest free energy

        Notes
        -----
        All bins must have some samples in them from at least one of the states -- this will not work if bin_n.sum(0) == 0. Empty bins should be removed before calling computePMF().
        This method works by computing the free energy of localizing the system to each bin for the given potential by aggregating the log weights for the given potential.
        To estimate uncertainties, the NxK weight matrix W_nk is augmented to be Nx(K+nbins) in order to accomodate the normalized weights of states where
        the potential is given by u_kn within each bin and infinite potential outside the bin.  The uncertainties with respect to the bin of lowest free energy
        are then computed in the standard way.

        Examples
        --------

        >>> # Generate some test data
        >>> from pymbar import testsystems
        >>> (x_n, u_kn, N_k, s_n) = testsystems.HarmonicOscillatorsTestCase().sample(mode='u_kn')
        >>> # Initialize MBAR on data.
        >>> mbar = MBAR(u_kn, N_k)
        >>> # Select the potential we want to compute the PMF for (here, condition 0).
        >>> u_n = u_kn[0, :]
        >>> # Sort into nbins equally-populated bins
        >>> nbins = 10 # number of equally-populated bins to use
        >>> import numpy as np
        >>> N_tot = N_k.sum()
        >>> x_n_sorted = np.sort(x_n) # unroll to n-indices
        >>> bins = np.append(x_n_sorted[0::(N_tot/nbins)], x_n_sorted.max()+0.1)
        >>> bin_widths = bins[1:] - bins[0:-1]
        >>> bin_n = np.zeros(x_n.shape, np.int32)
        >>> bin_n = np.digitize(x_n, bins) - 1
        >>> # Compute PMF for these unequally-sized bins.
        >>> [f_i, df_i] = mbar.computePMF(u_n, bin_n, nbins)
        >>> # If we want to correct for unequally-spaced bins to get a PMF on uniform measure
        >>> f_i_corrected = f_i - np.log(bin_widths)

        """

        # Verify that no PMF bins are empty -- we can't deal with empty bins,
        # because the free energy is infinite.
        for i in range(nbins):
            if np.sum(bin_n == i) == 0:
                raise ParameterError(
                    "At least one bin in provided bin_n argument has no samples.  All bins must have samples for free energies to be finite.  Adjust bin sizes or eliminate empty bins to ensure at least one sample per bin.")
        K = self.K
        N = self.N

        if len(np.shape(u_n)) == 2:
            u_n = kn_to_n(u_n, N_k = self.N_k)

        if len(np.shape(bin_n)) == 2:
            bin_n = kn_to_n(bin_n, N_k = self.N_k)

        state_map = np.zeros([2,nbins],int)   

        A_in = np.zeros([nbins,N],dtype=bool)
        for i in range(nbins):
            A_in[i,:] = (bin_n == i)  # observable is a boolean indicator function
            state_map[1,i] = i  # all of these observables at the first state

        # need to convert u_n to matrix so it can be identified as 1xN, rather than being 1D.    
        inner_results = self.computeGeneralExpectations(A_in,np.matrix(u_n),state_map,  
                                                        compute_uncertainty=True,
                                                        return_theta=(uncertainties == 'from-normalization'))

        f_i = inner_results['free energies']

        if (uncertainties == 'from-lowest') or (uncertainties == 'from-specified'):
            # Report uncertainties in free energy difference from lowest point
            # on PMF.

            if (uncertainties == 'from-lowest'):
                # Determine bin index with lowest free energy.
                j = f_i.argmin()
            elif (uncertainties == 'from-specified'):
                if pmf_reference == None:
                    raise ParameterError(
                        "no reference state specified for PMF using uncertainties = from-reference")
                else:
                    j = pmf_reference

            # Compute uncertainties with respect to difference in free energy
            # from this state j.
            df_i = inner_results['observable uncertainties'][j,:]

            # Shift free energies so that state j has zero free energy.
            f_i -= f_i[j]

            # Return dimensionless free energy and uncertainty.
            return (f_i, df_i)

        elif (uncertainties == 'all-differences'):
            # Report uncertainties in all free energy differences.

            df_i = inner_results['observable uncertainties'][j,:]

            # Return dimensionless free energy and uncertainty.
            return (f_i, df_ij)

        elif (uncertainties == 'from-normalization'):
            # Determine uncertainties from normalization that \sum_i p_i = 1.

            # Compute bin probabilities p_i
            p_i = np.exp(-f_i - _logsum(-f_i))

            Theta_ij = inner_results['Theta']

            # todo -- eliminate triple loop over nbins!
            # Compute uncertainties in bin probabilities.
            d2p_i = np.zeros([nbins], np.float64)
            for k in range(nbins):
                for i in range(nbins):
                    for j in range(nbins):
                        delta_ik = 1.0 * (i == k)
                        delta_jk = 1.0 * (j == k)
                        d2p_i[k] += p_i[k] * (p_i[i] - delta_ik) * p_i[
                            k] * (p_i[j] - delta_jk) * Theta_ij[K + i, K + j]

            # Transform from d2p_i to df_i
            d2f_i = d2p_i / p_i ** 2
            df_i = np.sqrt(d2f_i)

            # return free energy and uncertainty
            return (f_i, df_i)

        else:
            raise "Uncertainty method '%s' not recognized." % uncertainties

        return

    #=========================================================================
    def computePMF_states(self, u_n, bin_n, nbins):
        """Compute the free energy of occupying a number of bins.

        This implementation defines each bin as a separate thermodynamic state.

        Parameters
        ----------
        u_n : np.ndarray, float, shape=(K, N)
            u_n[n] is the reduced potential energy of snapshot n for which the PMF is to be computed.
        bin_n : np.ndarray, int, shape=(N)
            bin_n[n] is the bin index of snapshot n.  bin_n can assume a value in range(0,nbins)
        nbins : int
            The number of bins
        fmax : float, optional
            The maximum value of the free energy, used for an empty bin (default: 1000)

        Returns
        -------
        f_i : np.ndarray, float, shape=(K)
            f_i[i] is the dimensionless free energy of state i, relative to the state of lowest free energy
        d2f_ij : np.ndarray, float, shape=(K)
            d2f_ij[i,j] is the uncertainty in the difference of (f_i - f_j)

        Notes
        -----
        All bins must have some samples in them from at least one of the states -- this will not work if bin_n.sum(0) == 0. Empty bins should be removed before calling computePMF().
        This method works by computing the free energy of localizing the system to each bin for the given potential by aggregating the log weights for the given potential.
        To estimate uncertainties, the NxK weight matrix W_nk is augmented to be Nx(K+nbins) in order to accomodate the normalized weights of states where
        the potential is given by u_kn within each bin and infinite potential outside the bin.  The uncertainties with respect to the bin of lowest free energy
        are then computed in the standard way.

        """

        # Verify that no PMF bins are empty -- we can't deal with empty bins,
        # because the free energy is infinite.
        for i in range(nbins):
            if np.sum(bin_n == i) == 0:
                raise ParameterError(
                    "At least one bin in provided bin_n argument has no samples.  All bins must have samples for free energies to be finite.  Adjust bin sizes or eliminate empty bins to ensure at least one sample per bin.")

        K = self.K

        # Unroll to n-indices
        log_w_n = self._computeUnnormalizedLogWeights(u_n)

        # Compute the free energies for these states.
        f_i = np.zeros([nbins], np.float64)
        for i in range(nbins):
            # Get linear n-indices of samples that fall in this bin.
            indices = np.where(bin_n[self.indices] == i)[0]

            # Sanity check.
            if (len(indices) == 0):
                raise "WARNING: bin %d has no samples -- all bins must have at least one sample." % i

            # Compute dimensionless free energy of occupying state i.
            f_i[i] = - _logsum(log_w_n[indices])

        # Shift so that f_i.min() = 0
        f_i_min = f_i.min()
        f_i -= f_i.min()

        if self.verbose:
            print "bins f_i = "
            print f_i

        # Compute uncertainties by forming matrix of W_nk.
        if self.verbose:
            print "Forming W_nk matrix..."
        N_k = np.zeros([self.K + nbins], np.int32)
        N_k[0:K] = self.N_k
        W_nk = np.zeros([self.N, self.K + nbins], np.float64)
        W_nk[:, 0:K] = np.exp(self.Log_W_nk)
        for i in range(nbins):
            # Get indices of samples that fall in this bin.
            indices = np.where(bin_n[self.indices] == i)[0]

            if self.verbose:
                print "bin %5d count = %10d" % (i, len(indices))

            # Compute normalized weights for this state.
            W_nk[indices, K + i] = np.exp(
                log_w_n[indices] + f_i[i] + f_i_min)

        # Compute asymptotic covariance matrix using specified method.
        Theta_ij = self._computeAsymptoticCovarianceMatrix(W_nk, N_k)

        # Compute uncertainties with respect to difference in free energy from
        # this state j.
        diag = Theta_ij.diagonal()
        dii = diag[0, K:K + nbins]
        d2f_ij = dii + dii.transpose() - 2 * Theta_ij[K:K + nbins, K:K + nbins]

        # Return dimensionless free energy and uncertainty.
        return (f_i, d2f_ij)

    #=========================================================================
    # PRIVATE METHODS - INTERFACES ARE NOT EXPORTED
    #=========================================================================
                           
    def _ErrorOfDifferences(self,cov,warning_cutoff=1.0e-10):
        """
        inputs:
        cov is the covariance matrix of A

        returns the statistical error matrix of A_i - A_j
        """

        diag = cov.diagonal()
        d2 = diag + diag.transpose() - 2 * cov
        
        # check for any numbers below zero.
        if (np.any(d2 < 0.0)):
            if (np.any(d2) < warning_cutoff):
                print "A squared uncertainty is negative.  d2 = %e" % d2[(np.any(d2) < warning_cutoff)]
            else:
                d2[(np.any(d2) < warning_cutoff)] = 0.0
        return np.sqrt(d2)

    def _pseudoinverse(self, A, tol=1.0e-10):
        """Compute the Moore-Penrose pseudoinverse, wraps np.linalg.pinv

        REQUIRED ARGUMENTS
          A (np KxK matrix) - the square matrix whose pseudoinverse is to be computed

        RETURN VALUES
          Ainv (np KxK matrix) - the pseudoinverse

        OPTIONAL VALUES
          tol - the tolerance (relative to largest magnitude singlular value) below which singular values are to not be include in forming pseudoinverse (default: 1.0e-10)

        NOTES
          In previous versions of pymbar / Numpy, we wrote our own pseudoinverse
          because of a bug in Numpy.

        """

        return np.linalg.pinv(A, rcond=tol)

    #=========================================================================

    def _zerosamestates(self, A):
        """
        zeros out states that should be identical

        REQUIRED ARGUMENTS

        A: the matrix whose entries are to be zeroed.

        """

        for pair in self.samestates:
            A[pair[0], pair[1]] = 0
            A[pair[1], pair[0]] = 0

    #=========================================================================
    def _computeAsymptoticCovarianceMatrix(self, W, N_k, method=None):
        """
        Compute estimate of the asymptotic covariance matrix.

        REQUIRED ARGUMENTS
          W (np.array of np.float of dimension [N,K]) - matrix of normalized weights (see Eq. 9 of [1]) - W[n,k] is the weight of snapshot n (n = 1..N) in state k
                                          Note that sum(W(:,k)) = 1 for any k = 1..K, and sum(N_k(:) .* W(n,:)) = 1 for any n.
          N_k (np.array of np.int32 of dimension [K]) - N_k[k] is the number of samples from state K

        RETURN VALUES
          Theta (KxK np float64 array) - asymptotic covariance matrix (see Eq. 8 of [1])

        OPTIONAL ARGUMENTS
          method (string) - if not None, specified method is used to compute asymptotic covariance method:
                            method must be one of ['generalized-inverse', 'svd', 'svd-ew', 'inverse', 'tan-HGH', 'tan', 'approximate']
                            If None is specified, 'svd-ew' is used.

        NOTES

        The computational costs of the various 'method' arguments varies:

          'svd' computes the generalized inverse using the singular value decomposition -- this should be efficient yet accurate (faster)
          'svd-ev' is the same as 'svd', but uses the eigenvalue decomposition of W'W to bypass the need to perform an SVD (fastest)
          'approximate' only requires multiplication of KxN and NxK matrices, but is an approximate underestimate of the uncertainty

        REFERENCE
          See Section II and Appendix D of [1].

        """

        # Set 'svd-ew' as default if uncertainty method specified as None.
        if method == None:
            method = 'svd-ew'

        # Get dimensions of weight matrix.
        [N, K] = W.shape

        # Check dimensions
        if(K != N_k.size):
            raise ParameterError(
                'W must be NxK, where N_k is a K-dimensional array.')
        if(np.sum(N_k) != N):
            raise ParameterError('W must be NxK, where N = sum_k N_k.')

        # Check to make sure the weight matrix W is properly normalized.
        tolerance = 1.0e-4  # tolerance for checking equality of sums

        column_sums = np.sum(W, axis=0)
        badcolumns = (np.abs(column_sums - 1) > tolerance)
        if np.any(badcolumns):
            which_badcolumns = np.arange(K)[badcolumns]
            firstbad = which_badcolumns[0]
            raise ParameterError(
                'Warning: Should have \sum_n W_nk = 1.  Actual column sum for state %d was %f. %d other columns have similar problems' %
                (firstbad, column_sums[firstbad], np.sum(badcolumns)))

        row_sums = np.sum(W * N_k, axis=1)
        badrows = (np.abs(row_sums - 1) > tolerance)
        if np.any(badrows):
            which_badrows = np.arange(N)[badrows]
            firstbad = which_badrows[0]
            raise ParameterError(
                'Warning: Should have \sum_k N_k W_nk = 1.  Actual row sum for sample %d was %f. %d other rows have similar problems' %
                (firstbad, row_sums[firstbad], np.sum(badrows)))

        # Compute estimate of asymptotic covariance matrix using specified method.
        if method == 'approximate':
            # Use fast approximate expression from Kong et al. -- this underestimates the true covariance, but may be a good approximation in some cases and requires no matrix inversions
            # Theta = P'P

            # Construct matrices
            W = np.matrix(W, dtype=np.float64)

            # Compute covariance
            Theta = W.T * W

        elif method == 'svd':
            # Use singular value decomposition based approach given in supplementary material to efficiently compute uncertainty
            # See Appendix D.1, Eq. D4 in [1].

            # Construct matrices
            Ndiag = np.matrix(np.diag(N_k), dtype=np.float64)
            W = np.matrix(W, dtype=np.float64)
            I = np.identity(K, dtype=np.float64)

            # Compute SVD of W
            [U, S, Vt] = linalg.svd(W, full_matrices=False)  # False Avoids O(N^2) memory allocation by only calculting the active subspace of U.            
            Sigma = np.matrix(np.diag(S))
            V = np.matrix(Vt).T

            # Compute covariance
            Theta = V * Sigma * self._pseudoinverse(
                I - Sigma * V.T * Ndiag * V * Sigma) * Sigma * V.T

        elif method == 'svd-ew':
            # Use singular value decomposition based approach given in supplementary material to efficiently compute uncertainty
            # The eigenvalue decomposition of W'W is used to forego computing the SVD.
            # See Appendix D.1, Eqs. D4 and D5 of [1].

            # Construct matrices
            Ndiag = np.matrix(np.diag(N_k), dtype=np.float64)
            W = np.matrix(W, dtype=np.float64)
            I = np.identity(K, dtype=np.float64)

            # Compute singular values and right singular vectors of W without using SVD
            # Instead, we compute eigenvalues and eigenvectors of W'W.
            # Note W'W = (U S V')'(U S V') = V S' U' U S V' = V (S'S) V'
            [S2, V] = linalg.eigh(W.T * W)
            # Set any slightly negative eigenvalues to zero.
            S2[np.where(S2 < 0.0)] = 0.0
            # Form matrix of singular values Sigma, and V.
            Sigma = np.matrix(np.diag(np.sqrt(S2)))
            V = np.matrix(V)

            # Compute covariance
            Theta = V * Sigma * self._pseudoinverse(
                I - Sigma * V.T * Ndiag * V * Sigma) * Sigma * V.T

        else:
            # Raise an exception.
            raise ParameterError('Method ' + method + ' unrecognized.')

        return Theta
    #=========================================================================

    def _initializeFreeEnergies(self, verbose=False, method='zeros'):
        """
        Compute an initial guess at the relative free energies.

        OPTIONAL ARGUMENTS
        verbose (boolean) - If True, will print debug information (default: False)
        method (string) - Method for initializing guess at free energies.
        'zeros' - all free energies are initially set to zero
        'mean-reduced-potential' - the mean reduced potential is used

        """

        if (method == 'zeros'):
            # Use zeros for initial free energies.
            if verbose:
                print "Initializing free energies to zero."
            self.f_k[:] = 0.0
        elif (method == 'mean-reduced-potential'):
            # Compute initial guess at free energies from the mean reduced
            # potential from each state
            if verbose:
                print "Initializing free energies with mean reduced potential for each state."
            means = np.zeros([self.K], float)
            for k in self.states_with_samples:
                means[k] = self.u_kn[k, 0:self.N_k[k]].mean()
            if (np.max(np.abs(means)) < 0.000001):
                print "Warning: All mean reduced potentials are close to zero. If you are using energy differences in the u_kln matrix, then the mean reduced potentials will be zero, and this is expected behavoir."
            self.f_k = means
        elif (method == 'BAR'):
            # For now, make a simple list of those states with samples.
            initialization_order = np.where(self.N_k > 0)[0]
            # Initialize all f_k to zero.
            self.f_k[:] = 0.0
            # Initialize the rest
            for index in range(0, np.size(initialization_order) - 1):
                k = initialization_order[index]
                l = initialization_order[index + 1]
                # forward work
                # here, we actually need to distinguish which states are which
                w_F = (
                    self.u_kn[l,self.x_kindices==k] - self.u_kn[k,self.x_kindices==k])
                    #self.u_kln[k, l, 0:self.N_k[k]] - self.u_kln[k, k, 0:self.N_k[k]])
                    # reverse work
                w_R = (
                    self.u_kn[k,self.x_kindices==l] - self.u_kn[l,self.x_kindices==l])
                    #self.u_kln[l, k, 0:self.N_k[l]] - self.u_kln[l, l, 0:self.N_k[l]])

                if (len(w_F) > 0 and len(w_R) > 0):
                    # BAR solution doesn't need to be incredibly accurate to
                    # kickstart NR.
                    import pymbar.bar
                    self.f_k[l] = self.f_k[k] + pymbar.bar.BAR(
                        w_F, w_R, relative_tolerance=0.000001, verbose=False, compute_uncertainty=False)
                else:
                    # no states observed, so we don't need to initialize this free energy anyway, as
                    # the solution is noniterative.
                    self.f_k[l] = 0

        else:
            # The specified method is not implemented.
            raise ParameterError('Method ' + method + ' unrecognized.')

        # Shift all free energies such that f_0 = 0.
        self.f_k[:] = self.f_k[:] - self.f_k[0]

        return


    def _computeUnnormalizedLogWeights(self, u_n):
        """
        Return unnormalized log weights.

        REQUIRED ARGUMENTS
          u_n (N np float64 array) - reduced potential energies at single state

        OPTIONAL ARGUMENTS

        RETURN VALUES
          log_w_n (N array) - unnormalized log weights of each of a number of states

        REFERENCE
          'log weights' here refers to \log [ \sum_{k=1}^K N_k exp[f_k - (u_k(x_n) - u(x_n)] ]
        """
<<<<<<< HEAD

        u_n = np.array(u_n, dtype=np.float64)
        # necessary for helper code to interpret type of u_kn
        if (self.use_embedded_helper_code):
            # Use embedded C++ optimizations.
            import _pymbar
            log_w_n = _pymbar.computeUnnormalizedLogWeightsCpp(
                self.K, self.N, self.K_nonzero, self.states_with_samples, self.N_k, self.f_k, self.u_kn, u_n)
        else:
            try: 
                z = 1/0
                from scipy import weave
                # Allocate storage for return values.
                log_w_n = np.zeros([self.N], dtype=np.float64)
                # Copy useful class members to local variables.
                K = self.K
                f_k = self.f_k
                N = self.N
                N_k = self.N_k
                u_kn = self.u_kn
                # Weave inline C++ code.
                code = """
        double log_terms[%(K)d]; // temporary storage for log terms
        for (int n = 0; n < N; n++) {
            double max_log_term = 0.0;
            bool first_nonzero = true;
            for (int k = 0; k < K; k++) {
              // skip empty states
              if (N_K1(k) == 0) continue;
              double log_term = log(N_K1(k)) + F_K1(k) - U_KN2(k,n) + U_N1(n);
              log_terms[k] = log_term;
              if (first_nonzero || (log_term > max_log_term)) {
                max_log_term = log_term;
                first_nonzero = false;
              }
            }

            double term_sum = 0.0;
            for (int k = 0; k < K; k++) {
              // skip empty states
              if (N_K1(k) == 0) continue;
              term_sum += exp(log_terms[k] - max_log_term);
            }
            double log_term_sum = log(term_sum) + max_log_term;
            LOG_W_N1(n) = - log_term_sum;
        }
        """ % vars()
                # Execute inline C code with weave.
                info = weave.inline(
                    code, ['K', 'N', 'N_k', 'u_n', 'u_kn', 'f_k', 'log_w_n'], headers=['<math.h>', '<stdlib.h>'], verbose=2)
            except:
                # Compute unnormalized log weights in pure Python.
                log_w_n = np.zeros([self.N], dtype=np.float64)
                for n in range(0, self.N):
                    log_w_n[n] = - _logsum(np.log(self.N_k[self.states_with_samples]) +
                                           self.f_k[self.states_with_samples] -
                                           (self.u_kn[self.states_with_samples, n] - u_n[n]))

        return log_w_n

    #=========================================================================
    def _amIdoneIterating(self, f_k_new, relative_tolerance, iteration, maximum_iterations, print_warning, verbose):
        """
        Convenience function to test whether we are done iterating, same for all iteration types

        REQUIRED ARGUMENTS
          f_k_new (array): new free energies
          f_k (array) : older free energies
          relative_tolerance (float): the relative tolerance for terminating
          verbose (bool): verbose response
          iterations (int): current number of iterations
          print_warning (bool): sometimes, we want to surpress the warning.

        RETURN VALUES
           yesIam (bool): indicates that the iteration has converged.

        """
        yesIam = False

        # Compute change from old to new estimate.
        Delta_f_k = f_k_new - self.f_k[self.states_with_samples]

        # Check convergence criteria.
        # Terminate when max((f - fold) / f) < relative_tolerance for all
        # nonzero f.
        max_delta = np.max(
            np.abs(Delta_f_k) / np.max(np.abs(f_k_new)))

        # Update stored free energies.
        f_k = f_k_new.copy()
        self.f_k[self.states_with_samples] = f_k

        # write out current estimate
        if verbose:
            print "current f_k for states with samples ="
            print f_k
            print "relative max_delta = %e" % max_delta

        # Check convergence criteria.
        # Terminate when max((f - fold) / f) < relative_tolerance for all
        # nonzero f.
        if np.isnan(max_delta) or (max_delta < relative_tolerance):
            yesIam = True

        if (yesIam):
            # Report convergence, or warn user if convergence was not achieved.
            if np.all(self.f_k == 0.0):
                # all f_k appear to be zero
                print 'WARNING: All f_k appear to be zero.'
            elif (max_delta < relative_tolerance):
                # Convergence achieved.
                if verbose:
                    print 'Converged to tolerance of %e in %d iterations.' % (max_delta, iteration + 1)
            elif (print_warning):
                # Warn that convergence was not achieved.
                # many times, self-consistent iteration is used in conjunction with another program.  In that case,
                # we don't really need to warn about anything, since we are not
                # running it to convergence.
                print 'WARNING: Did not converge to within specified tolerance.'
                print 'max_delta = %e, TOLERANCE = %e, MAX_ITS = %d, iterations completed = %d' % (max_delta, relative_tolerance, maximum_iterations, iteration)

        return yesIam

    #=========================================================================
    def _selfConsistentIteration(self, relative_tolerance=1.0e-6, maximum_iterations=1000, verbose=True, print_warning=False):
        """
        Determine free energies by self-consistent iteration.

        OPTIONAL ARGUMENTS

          relative_tolerance (float between 0 and 1) - relative tolerance for convergence (default 1.0e-5)
          maximum_iterations (int) - maximum number of self-consistent iterations (default 1000)
          verbose (boolean) - verbosity level for debug output

        NOTES

          Self-consistent iteration of the MBAR equations is used, as described in Appendix C.1 of [1].

        """

        # Iteratively update dimensionless free energies until convergence to
        # specified tolerance, or maximum allowed number of iterations has been
        # exceeded.
        if verbose:
            print "MBAR: Computing dimensionless free energies by iteration.  This may take from seconds to minutes, depending on the quantity of data..."
        for iteration in range(0, maximum_iterations):

            if verbose:
                print 'Self-consistent iteration %d' % iteration

            # compute the free energies by self consistent iteration (which
            # also involves calculating the weights)
            (W_nk, f_k_new) = self._computeWeights(
                logform=True, return_f_k=True)

            if self._amIdoneIterating(
                                f_k_new, relative_tolerance, iteration,
                                maximum_iterations, print_warning, verbose):
                break

        return


    # commenting out likelihood minimization for now
    """
  #=============================================================================================
  def _minimizeLikelihood(self, relative_tolerance=1.0e-6, maximum_iterations=10000, verbose=True, print_warning = True):
      Determine dimensionless free energies by combined self-consistent and NR iteration, choosing the 'best' each step.
  
    OPTIONAL ARGUMENTS
      relative_tolerance (float between 0 and 1) - relative tolerance for convergence (default 1.0e-6)
      maximum_iterations (int) - maximum number of minimizer iterations (default 1000)
      verbose (boolean) - verbosity level for debug output
  
    NOTES
      This method determines the dimensionless free energies by minimizing a convex function whose solution is the desired estimator.      
      The original idea came from the construction of a likelihood function that independently reproduced the work of Geyer (see [1]
      and Section 6 of [2]).
      This can alternatively be formulated as a root-finding algorithm for the Z-estimator.
  
    REFERENCES
      See Appendix C.2 of [1]. 
  
      if verbose: print "Determining dimensionless free energies by LBFG minimization"
  
    # Number of states with samples.
    K = self.states_with_samples.size
    if verbose:
      print "There are %d states with samples." % K
  
    # Free energies
    f_k = self.f_k[self.states_with_samples].copy()
      
    # Samples
    N_k = self.N_k[self.states_with_samples].copy()
  
    from scipy import optimize
    
    results = optimize.fmin_cg(self._objectiveF,f_k,fprime=self._gradientF,gtol=relative_tolerance, full_output=verbose,disp=verbose,maxiter=maximum_iterations) 
    # doesn't matter what starting point is -- it's determined by what is stored in self, not by 'dum'
    #results = optimize.fmin(self._objectiveF,f_k,xtol=relative_tolerance, full_output=verbose,disp=verbose,maxiter=maximum_iterations) 
    self.f_k = results[0]
    if verbose:
      print "Obtained free energies by likelihood minimization"        
  
    return  
  """
    #=========================================================================

    def _adaptive(self, gamma=1.0, relative_tolerance=1.0e-8, maximum_iterations=1000, verbose=True, print_warning=True):
        """
        Determine dimensionless free energies by a combination of Newton-Raphson iteration and self-consistent iteration.
        Picks whichever method gives the lowest gradient.
        Is slower than NR (approximated, not calculated) since it calculates the log norms twice each iteration.

        OPTIONAL ARGUMENTS
          gamma (float between 0 and 1) - incrementor for NR iterations.
          relative_tolerance (float between 0 and 1) - relative tolerance for convergence (default 1.0e-6)
          maximum_iterations (int) - maximum number of Newton-Raphson iterations (default 1000)
          verbose (boolean) - verbosity level for debug output

        NOTES
          This method determines the dimensionless free energies by minimizing a convex function whose solution is the desired estimator.
          The original idea came from the construction of a likelihood function that independently reproduced the work of Geyer (see [1]
          and Section 6 of [2]).
          This can alternatively be formulated as a root-finding algorithm for the Z-estimator.
          More details of this procedure will follow in a subsequent paper.
          Only those states with nonzero counts are include in the estimation procedure.

        REFERENCES
          See Appendix C.2 of [1].

        """

        if verbose:
            print "Determining dimensionless free energies by Newton-Raphson iteration."

        # keep track of Newton-Raphson and self-consistent iterations
        nr_iter = 0
        sci_iter = 0

        N_k = self.N_k[self.states_with_samples]
        K = len(N_k)

        f_k_sci = np.zeros([K], dtype=np.float64)
        f_k_new = np.zeros([K], dtype=np.float64)

        # Perform Newton-Raphson iterations (with sci computed on the way)
        for iteration in range(0, maximum_iterations):

            # Store for new estimate of dimensionless relative free energies.
            f_k = self.f_k[self.states_with_samples].copy()

            # compute weights for gradients: the denominators and free energies are from the previous
            # iteration in most cases.
            (W_nk, f_k_sci) = self._computeWeights(
                recalc_denom=(iteration == 0), return_f_k = True)

            # Compute gradient and Hessian of last (K-1) states.
            #
            # gradient (defined by Eq. C6 of [1])
            # g_i(theta) = N_i - \sum_n N_i W_ni
            #
            # Hessian (defined by Eq. C9 of [1])
            # H_ii(theta) = - \sum_n N_i W_ni (1 - N_i W_ni)
            # H_ij(theta) = \sum_n N_i W_ni N_j W_nj
            #

            """
      g = np.matrix(np.zeros([K-1,1], dtype=np.float64)) # gradient
      H = np.matrix(np.zeros([K-1,K-1], dtype=np.float64)) # Hessian
      for i in range(1,K):
        g[i-1] = N_k[i] - N_k[i] * W_nk[:,i].sum()
        H[i-1,i-1] = - (N_k[i] * W_nk[:,i] * (1.0 - N_k[i] * W_nk[:,i])).sum() 
        for j in range(1,i):
          H[i-1,j-1] = (N_k[i] * W_nk[:,i] * N_k[j] * W_nk[:,j]).sum()
          H[j-1,i-1] = H[i-1,j-1]

      # Update the free energy estimate (Eq. C11 of [1]).
      Hinvg = linalg.lstsq(H,g)[0]      #
      # Hinvg = linalg.solve(H,g)       # This might be faster if we can guarantee full rank.
      for k in range(0,K-1):
        f_k_new[k+1] = f_k[k+1] - gamma*Hinvg[k]

      """
            g = N_k - N_k * W_nk.sum(axis=0)
            NW = N_k * W_nk
            H = np.dot(NW.T, NW)
            H += (g.T - N_k) * np.eye(K)
            # Update the free energy estimate (Eq. C11 of [1]).
            # will always have lower rank the way it is set up
            Hinvg = linalg.lstsq(H, g)[0]
            Hinvg -= Hinvg[0]
            f_k_new = f_k - gamma * Hinvg

            # self-consistent iteration gradient norm and saved log sums.
            g_sci = self._gradientF(f_k_sci)
            gnorm_sci = np.dot(g_sci, g_sci)
            # save this so we can switch it back in if g_sci is lower.
            log_weight_denom = self.log_weight_denom.copy()

            # newton raphson gradient norm and saved log sums.
            g_nr = self._gradientF(f_k_new)
            gnorm_nr = np.dot(g_nr, g_nr)

            # we could save the gradient, too, but it's not too expensive to
            # compute since we are doing the Hessian anyway.

            if verbose:
                print "self consistent iteration gradient norm is %10.5g, Newton-Raphson gradient norm is %10.5g" % (gnorm_sci, gnorm_nr)
            # decide which directon to go depending on size of gradient norm
            if (gnorm_sci < gnorm_nr or sci_iter < 2):
                sci_iter += 1
                self.log_weight_denom = log_weight_denom.copy()
                if verbose:
                    if sci_iter < 2:
                        print "Choosing self-consistent iteration on iteration %d" % iteration
                    else:
                        print "Choosing self-consistent iteration for lower gradient on iteration %d" % iteration

                f_k_new = f_k_sci.copy()
            else:
                nr_iter += 1
                if verbose:
                    print "Newton-Raphson used on iteration %d" % iteration

            # get rid of big matrices that are not used.
            del(log_weight_denom, NW, W_nk)

            # have to set the free energies back in self, since the gradient
            # routine changes them.
            self.f_k[self.states_with_samples] = f_k
            if (self._amIdoneIterating(f_k_new, relative_tolerance, iteration, maximum_iterations, print_warning, verbose)):
                if verbose:
                    print 'Of %d iterations, %d were Newton-Raphson iterations and %d were self-consistent iterations' % (iteration + 1, nr_iter, sci_iter)
                break

        return

    #=========================================================================
    def _objectiveF(self, f_k):

        # gradient to integrate is: g_i = N_i - N_i \sum_{n=1}^N W_{ni}
        #                              = N_i - N_i \sum_{n=1}^N exp(f_i-u_i) / \sum_{k=1} N_k exp(f_k-u_k)
        #                              = N_i - N_i \sum_{n=1}^N exp(f_i-u_i) / \sum_{k=1} N_k exp(f_k-u_k)
        # If we take F = \sum_{k=1}_{K} N_k f_k - \sum_{n=1}^N \ln [\sum_{k=1}_{K} N_k exp(f_k-u_k)]
        # then:
        #   dF/df_i = N_i - \sum_{n=1}^N \frac{1}{\sum_{k=1} N_k exp(f_k-u_k)} d/df_i [\sum_{k=1} N_k exp(f_k-u_k)]
        #           = N_i - \sum_{n=1}^N \frac{1}{\sum_{k=1} N_k exp(f_k-u_k)} N_i exp(f_i-u_i)
        #           = N_i - N_i\sum_{n=1}^N \frac{exp(f_i-u_i)}{\sum_{k=1} N_k exp(f_k-u_k)}
        #           = N_i - N_i\sum_{n=1}^N W_{ni}

        # actually using the negative, in order to maximize instead of minimize
        self.f_k[self.states_with_samples] = f_k
        return -(np.dot(N_k[self.states_with_samples], f_k) + np.sum(self._computeUnnormalizedLogWeights(np.zeros([self.states_with_samples, self.N]))))

    #=========================================================================
    def _gradientF(self, f_k):

        # take into account entries with zero samples
        self.f_k[self.states_with_samples] = f_k
        K = len(self.states_with_samples)

        W_nk = self._computeWeights(recalc_denom=True)

        g = np.array(np.zeros([K], dtype=np.float64))  # gradient

        for i in range(1, K):
            N_i = self.N_k[self.states_with_samples[i]]
            g[i] = N_i - N_i * W_nk[:, i].sum()

        return g
=======
        return -1. * mbar_solvers.logsumexp(self.f_k + u_n[:, np.newaxis] - self.u_kn.T, b=self.N_k, axis=1)
>>>>>>> 5d8f21ee
<|MERGE_RESOLUTION|>--- conflicted
+++ resolved
@@ -406,29 +406,14 @@
         if compute_uncertainty:
             dDeltaf_ij = self._ErrorOfDifferences(Theta_ij,warning_cutoff=warning_cutoff)
             # zero out numerical error for thermodynamically identical states
-<<<<<<< HEAD
             self._zerosamestates(dDeltaf_ij)
-=======
-            self._zerosamestates(d2DeltaF)
-
-            # check for any numbers below zero.
-            if (np.any(d2DeltaF < 0.0)):
-                if(np.any(d2DeltaF < -warning_cutoff)):
-                    print "A squared uncertainty is negative.  %d/%d entries in d2DeltaF are below cutoff" % (d2DeltaF[d2DeltaF < -warning_cutoff].size, d2DeltaF.size)
-                else:
-                    d2DeltaF[d2DeltaF < 0.0] = 0.0
-
-            # take the square root of the entries of the matrix
-            dDeltaf_ij = np.sqrt(d2DeltaF)
-
->>>>>>> 5d8f21ee
             # Return matrix of free energy differences and uncertainties.
             returns.append(np.array(dDeltaf_ij))
 
         return returns
 
     #=========================================================================
-    def computeGeneralExpectations(self, A_in, u_ln, state_map, 
+    def computeGeneralExpectations(self, A_n, u_ln, state_map, 
                                    compute_uncertainty=True,
                                    compute_covariance=False,
                                    uncertainty_method=None, 
@@ -449,10 +434,10 @@
 
         Parameters
         ----------
-        A_in : np.ndarray, float, shape=(I, N)
+        A_n : np.ndarray, float, shape=(I, N)
             A_in[i,n] = A_i(x_n), the value of phase observable i for configuration n
         u_ln : np.ndarray, float, shape=(L, N)
-            u_n[l,n] is the reduced potential of configuration n at state l
+            u_ln[l,n] is the reduced potential of configuration n at state l
             if u_ln = None, we use self.u_kn
 
         state_map : np.ndarray, int, shape (2,NS) or shape(1,NS)
@@ -502,10 +487,10 @@
         >>> from pymbar import testsystems
         >>> (x_n, u_kn, N_k, s_n) = testsystems.HarmonicOscillatorsTestCase().sample(mode='u_kn')
         >>> mbar = MBAR(u_kn, N_k)
-        >>> A_in = np.array([x_n,x_n**2,x_n**3])
+        >>> A_n = np.array([x_n,x_n**2,x_n**3])
         >>> u_n = u_kn[:2,:]
         >>> state_map = np.array([[0,0],[1,0],[2,0],[2,1]],int)
-        >>> [A_i, d2A_ij] = mbar.computeGeneralExpectations(A_in, u_n, state_map)
+        >>> [A_i, d2A_ij] = mbar.computeGeneralExpectations(A_n, u_n, state_map)
 
         """
 
@@ -521,6 +506,15 @@
             state_list = state_map[0,:]
             S = mapshape[1]
 
+        # reshape arrays explicitly into 2d (even if only one state) to make it easy to manipulate
+        shapeu = np.shape(u_ln)    
+        if len(shapeu) == 1:
+            u_ln = np.reshape(u_ln,[1,shapeu[0]])
+
+        shapeA = np.shape(A_n)    
+        if len(shapeA) == 1:
+            A_n = np.reshape(A_n,[1,shapeA[0]])
+
         K = self.K
         N = self.N  # N is total number of samples
         returns = {}  # dictionary we will store uncertainties in
@@ -539,9 +533,10 @@
         else:
             A_list = np.zeros(0,dtype=int)
 
-        for i in A_list:
-            A_min[i] = np.min(A_in[i, :]) #find the minimum
-            A_in[i, :] = A_in[i,:] - (A_min[i] - 1)  #all values now positive so that we can work in logarithmic scale
+        if A_n.dtype != 'bool': # in this case, we can't take log(A W_nk) = log A + log_W_nk, so no positivizing
+            for i in A_list:
+                A_min[i] = np.min(A_n[i, :]) #find the minimum
+                A_n[i, :] = A_n[i,:] - (A_min[i] - 1)  #all values now positive so that we can work in logarithmic scale
 
         # Augment W_nk, N_k, and c_k for q_A(x) for the observables, with one
         # row for the specified state and I rows for the observable at that
@@ -561,10 +556,11 @@
 
         # Compute row of W_nk matrix for the extra states corresponding to u_ln 
         # that the state list specifies
+
         for l in L_list:
             la = K+l  #l, augmented
-            Log_W_nk[:, la] = self._computeUnnormalizedLogWeights(u_ln[l,:])
-            f_k[la] = -_logsum(Log_W_nk[:, la])
+            Log_W_nk[:, la] = self._computeUnnormalizedLogWeights(u_ln[l,:]) 
+            f_k[la] = -_logsum(Log_W_nk[:, la])                                                   
             Log_W_nk[:, la] += f_k[la]
 
         # Compute the remaining rows/columns of W_nk, and calculate
@@ -573,7 +569,11 @@
             sa = K+NL+s  # augmented s
             l = state_map[0,s]
             i = state_map[1,s]
-            Log_W_nk[:, sa] = np.log(A_in[i, :]) + Log_W_nk[:, K+l]
+            if A_n.dtype == 'bool':
+                Log_W_nk[A_n[i, :], sa] = Log_W_nk[A_n[i, :], K+l]    # \sum A_n * w_n
+            else:
+                Log_W_nk[:, sa] = np.log(A_n[i, :]) + Log_W_nk[:, K+l]
+
             f_k[sa] = -_logsum(Log_W_nk[:, sa])
             Log_W_nk[:, sa] += f_k[sa]    # normalize this row
 
@@ -625,7 +625,7 @@
                 ddelta = self._ErrorOfDifferences(covA_ij,warning_cutoff=warning_cutoff)
                 # expectations of the observables at these states
                 if S > 0:
-                    returns['observables uncertainty'] = ddelta[0:S,0:S]
+                    returns['observables uncertainty'] = np.sqrt(covA_ij[0:S,0:S].diagonal())
                     returns['free energy uncertainty'] = ddelta[S:2*S,S:2*S]
                 else:
                     returns['free energy uncertainty'] = ddelta
@@ -639,7 +639,7 @@
 
         # these values may be used outside the routine, so copy back.
         for i in A_list:
-            A_in[i, :] = A_in[i,:] + (A_min[i] - 1)
+            A_n[i, :] = A_n[i,:] + (A_min[i] - 1)
 
         # expectations of the observables at these states
         if S > 0:
@@ -781,31 +781,50 @@
 
         dims = len(np.shape(A_n))
 
+        if dims > 2:
+            print "expecting dim=2 (state_dependent=True) or dim=1 for (state_dependent=False) observables"
+
+        if not state_dependent:
+            if dims==2:
+                A_n = kn_to_n(A_n, N_k=self.N_k)
+                if u_kn != None:
+                    if len(np.shape(u_kn)) == 3:
+                        u_kn = kln_to_kn(u_kn, N_k=self.N_k)
+                    if len(np.shape(u_kn)) == 2:
+                        u_kn = kn_to_n(u_kn, N_k=self.N_k)
+        else:
+            if dims==3:
+                A_n = kln_to_kn(A_n, N_k=self.N_k)
+                if u_kn != None:
+                    if len(np.shape(u_kn)) == 3:
+                        u_kn = kln_to_kn(u_kn, N_k=self.N_k)
+                    elif len(np.shape(u_kn)) == 2:
+                        u_kn = kn_to_n(u_kn, N_k=self.N_k)
+
+        if u_kn == None:
+            u_kn = self.u_kn
+
         # Retrieve N and K for convenience.
         N = self.N
-        if u_kn == None:
-            u_kn = self.u_kn
-        K = np.shape(u_kn)[0] # number of potentials provided.
+        ushape = np.shape(u_kn)
+        if len(ushape) == 1:
+            K = 1
+        else:
+            K = np.shape(u_kn)[0] # number of potentials provided.
 
         state_map = np.zeros([2,K],int)
-        if (state_dependent):
+        if state_dependent:
             for k in range(K):
                 # first property at the first state, 2nd property at the 2nd state
                 state_map[0,k] = k
                 state_map[1,k] = k
-            A_in = A_n
         else:
-            A_in = np.zeros([1,N], dtype=np.float64)
-            if dims == 2:
-                A_n = kn_to_n(A_n, N_k=self.N_k)
-            A_in[0,:] = A_n
-
             # only one property, evaluate at K different states.
-            for k in range(self.K):
+            for k in range(K):
                 state_map[0,k] = k
                 state_map[1,k] = 0
 
-        inner_results = self.computeGeneralExpectations(A_in,u_kn,state_map,
+        inner_results = self.computeGeneralExpectations(A_n,u_kn,state_map,
                                                          compute_covariance=compute_uncertainty,
                                                          compute_uncertainty=compute_uncertainty,
                                                          uncertainty_method=uncertainty_method,
@@ -828,7 +847,6 @@
                 returns.append(self._ErrorOfDifferences(inner_results['covariance'],warning_cutoff=warning_cutoff))
 
         return returns
-
 
     #=========================================================================
     def computeMultipleExpectations(self, A_in, u_n, compute_uncertainty=True, compute_covariance=False,
@@ -886,6 +904,9 @@
             for i in range(I):
                 A_in[i,:] = kn_to_n(A_in_old[i, :, :], N_k=self.N_k)
 
+        if len(np.shape(u_n)) == 2:
+            u_n = kn_to_n(u_n, N_k = self.N_k)
+
         state_map = np.zeros([2,I],int)
         state_map[1,:] = np.arange(I)  # same (first) state for all variables.
 
@@ -908,161 +929,7 @@
         return returns
 
     #=========================================================================
-<<<<<<< HEAD
     def computePerturbedFreeEnergies(self, u_ln, compute_uncertainty=True, uncertainty_method=None, warning_cutoff=1.0e-10):
-=======
-    def computeOverlap(self, output='scalar'):
-        """Compute estimate of overlap matrix between the states.
-
-        Returns
-        -------
-        O : np.ndarray, float, shape=(K, K)
-            estimated state overlap matrix: O[i,j] is an estimate
-            of the probability of observing a sample from state i in state j
-
-        Parameters
-        ----------
-        output : string, optional
-            One of 'scalar', 'matrix', 'eigenvalues', 'all', specifying
-        what measure of overlap to return
-
-        Notes
-        -----
-
-        W.T * W \approx \int (p_i p_j /\sum_k N_k p_k)^2 \sum_k N_k p_k dq^N
-                      = \int (p_i p_j /\sum_k N_k p_k) dq^N
-
-        Multiplying elementwise by N_i, the elements of row i give the probability
-        for a sample from state i being observed in state j.
-
-        Examples
-        --------
-
-        >>> from pymbar import testsystems
-        >>> (x_n, u_kn, N_k, s_n) = testsystems.HarmonicOscillatorsTestCase().sample(mode='u_kn')
-        >>> mbar = MBAR(u_kn, N_k)
-        >>> O_ij = mbar.computeOverlap()
-        """
-
-        W = np.matrix(self.getWeights(), np.float64)
-        O = np.multiply(self.N_k, W.T * W)
-        (eigenval, eigevec) = linalg.eig(O)
-        # sort in descending order
-        eigenval = np.sort(eigenval)[::-1]
-        overlap_scalar = 1 - eigenval[1]
-        if (output == 'scalar'):
-            return overlap_scalar
-        elif (output == 'eigenvalues'):
-            return eigenval
-        elif (output == 'matrix'):
-            return O
-        elif (output == 'all'):
-            return overlap_scalar, eigenval, O
-
-    #=========================================================================
-    def computePerturbedExpectation(self, u_n, A_n, compute_uncertainty=True, uncertainty_method=None, warning_cutoff=1.0e-10, return_theta=False):
-        """Compute the expectation of an observable of phase space function A(x) for a single new state.
-
-        Parameters
-        ----------
-        u_n : np.ndarray, float, shape=(K, N_max)
-            u_n[n] = u(x_n) - the energy of the new state at all N samples previously sampled.
-        A_n : np.ndarray, float, shape=(K, N_max)
-            A_n[n] = A(x_n) - the phase space function of the new state at all N samples previously sampled.  If this does NOT depend on state (e.g. position), it's simply the value of the observation.  If it DOES depend on the current state, then the observables from the previous states need to be reevaluated at THIS state.
-        compute_uncertainty : bool, optional
-            If False, the uncertainties will not be computed (default: True)
-        uncertainty_method : string, optional
-            Choice of method used to compute asymptotic covariance method, or None to use default
-            See help for computeAsymptoticCovarianceMatrix() for more information on various methods. (default: None)
-        warning_cutoff : float, optional
-            Warn if squared-uncertainty is negative and larger in magnitude than this number (default: 1.0e-10)
-        return_theta : bool, optional
-            Whether or not to return the theta matrix.  Can be useful for complicated differences.
-
-
-        Returns
-        -------
-        A : float
-            A is the estimate for the expectation of A(x) for the specified state
-        dA : float
-            dA is uncertainty estimate for A
-
-        Notes
-        -----
-        See Section IV of [1].
-        # Compute estimators and uncertainty.
-        #A = sum(W_n[:,K] * A_n[:]) # Eq. 15 of [1]
-        #dA = abs(A) * np.sqrt(Theta_ij[K,K] + Theta_ij[K+1,K+1] - 2.0 * Theta_ij[K,K+1]) # Eq. 16 of [1]
-        """
-
-        if len(np.shape(u_n)) == 2:
-            u_n = kn_to_n(u_n, N_k=self.N_k)
-
-        if len(np.shape(A_n)) == 2:
-            A_n = kn_to_n(A_n, N_k=self.N_k)
-
-        # Convert to np matrix.
-        A_n = np.array(A_n, dtype=np.float64)
-
-        # Retrieve N and K for convenience.
-        N = self.N
-        K = self.K
-
-        # Make A_k all positive so we can operate logarithmically for
-        # robustness
-        A_min = np.min(A_n)
-        A_n = A_n - (A_min - 1)
-
-        # Augment W_nk, N_k, and c_k for q_A(x) for the observable, with one
-        # extra row/column for the specified state (Eq. 13 of [1]).
-        # weight matrix
-        Log_W_nk = np.zeros([N, K + 2], dtype=np.float64)
-        N_k = np.zeros([K + 2], dtype=np.int32)  # counts
-        f_k = np.zeros([K + 2], dtype=np.float64)  # free energies
-
-        # Fill in first K states with existing q_k(x) from states.
-        Log_W_nk[:, 0:K] = self.Log_W_nk
-        N_k[0:K] = self.N_k
-
-        # compute the free energy of the additional state
-        log_w_n = self._computeUnnormalizedLogWeights(u_n)
-        # Compute free energies
-        f_k[K] = -_logsum(log_w_n)
-        Log_W_nk[:, K] = log_w_n + f_k[K]
-
-        # compute the observable at this state
-        Log_W_nk[:, K + 1] = np.log(A_n) + Log_W_nk[:, K]
-        f_k[K + 1] = -_logsum(Log_W_nk[:, K + 1])
-        Log_W_nk[:, K + 1] += f_k[K + 1]              # normalize the row
-        A = np.exp(-f_k[K + 1])
-
-        if (compute_uncertainty or return_theta):
-            # Compute augmented asymptotic covariance matrix.
-            Theta_ij = self._computeAsymptoticCovarianceMatrix(
-                np.exp(Log_W_nk), N_k, method=uncertainty_method)
-
-        if (compute_uncertainty):
-            dA = np.abs(A) * np.sqrt(
-                Theta_ij[K + 1, K + 1] + Theta_ij[K, K] - 2.0 * Theta_ij[K, K + 1])  # Eq. 16 of [1]
-
-        # shift answers back with the offset now that variances are computed
-        A += (A_min - 1)
-
-        returns = []
-        returns.append(A)
-
-        if (compute_uncertainty):
-            returns.append(dA)
-
-        if (return_theta):
-            returns.append(Theta_ij)
-
-        # Return expectations and uncertainties.
-        return returns
-
-    #=========================================================================
-    def computePerturbedFreeEnergies(self, u_ln, compute_uncertainty=True, uncertainty_method=None, warning_cutoff=1.0e-10, return_theta=False):
->>>>>>> 5d8f21ee
         """Compute the free energies for a new set of states.
         
         Here, we desire the free energy differences among a set of new states, as well as the uncertainty estimates in these differences.
@@ -1121,28 +988,7 @@
         returns.append(Deltaf_ij)
 
         if (compute_uncertainty):
-<<<<<<< HEAD
             returns.append(self._ErrorOfDifferences(inner_results['covariance'],warning_cutoff=warning_cutoff))
-=======
-            diag = Theta_ij.diagonal()
-            dii = diag[0, K:K + L]
-            d2DeltaF = dii + dii.transpose() - 2 * Theta_ij[K:K + L, K:K + L]
-
-            # check for any numbers below zero.
-            if (np.any(d2DeltaF < 0.0)):
-                if(np.any(d2DeltaF < -warning_cutoff)):
-                    print "A squared uncertainty is negative.  %d/%d entries in d2DeltaF are below cutoff" % (d2DeltaF[d2DeltaF < -warning_cutoff].size, d2DeltaF.size)
-                else:
-                    d2DeltaF[d2DeltaF < 0.0] = 0.0
-
-            # take the square root of entries of the matrix
-            dDeltaf_ij = np.sqrt(d2DeltaF)
-
-            returns.append(dDeltaf_ij)
-
-        if (return_theta):
-            returns.append(Theta_ij)
->>>>>>> 5d8f21ee
 
         # Return matrix of free energy differences and uncertainties.
         return returns
@@ -1226,64 +1072,10 @@
         # Compute reduced entropy difference
         s_k = u_k - f_k
         Delta_s_ij = s_k - s_k.transpose()
-<<<<<<< HEAD
         # compute uncertainty matrix in entropies
         # cov(A-B) = cov(A,A) + cov(B,B) - 2* cov(A,B)
         covs = self.computeCovarianceOfSums(inner_results['covariance'],K,np.array([1,-1]))
         dDelta_s_ij = self._ErrorOfDifferences(covs,warning_cutoff=warning_cutoff)
-=======
-
-        # compute uncertainty matrix in free energies:
-        # d2DeltaF = Theta_ij[i,i] + Theta_ij[j,j] - 2.0 * Theta_ij[i,j]
-
-        diag = Theta_ij.diagonal()
-        dii = diag[0:K, 0:K]
-        d2DeltaF = dii + dii.transpose() - 2 * Theta_ij[0:K, 0:K]
-
-        # check for any numbers below zero.
-        if (np.any(d2DeltaF < 0.0)):
-            if(np.any(d2DeltaF < -warning_cutoff)):
-                print "A squared uncertainty is negative.  %d/%d entries in d2DeltaF are below cutoff" % (d2DeltaF[d2DeltaF < -warning_cutoff].size, d2DeltaF.size)
-            else:
-                d2DeltaF[d2DeltaF < 0.0] = 0.0
-
-        # take the square root of the entries of matrix
-        dDelta_f_ij = np.sqrt(d2DeltaF)
-        # TODO -- vectorize this calculation for entropy and enthalpy!
-
-        for i in range(0, K):
-            for j in range(0, K):
-                try:
-                    dDelta_u_ij[i, j] = math.sqrt(
-                        + u_i[i] * Theta_ij[i, i] * u_i[i] - u_i[i] * Theta_ij[i, j] * u_i[j] - u_i[
-                            i] * Theta_ij[i, K + i] * u_i[i] + u_i[i] * Theta_ij[i, K + j] * u_i[j]
-                        - u_i[j] * Theta_ij[j, i] * u_i[i] + u_i[j] * Theta_ij[j, j] * u_i[j] + u_i[
-                            j] * Theta_ij[j, K + i] * u_i[i] - u_i[j] * Theta_ij[j, K + j] * u_i[j]
-                        - u_i[i] * Theta_ij[K + i, i] * u_i[i] + u_i[i] * Theta_ij[K + i, j] * u_i[
-                            j] + u_i[i] * Theta_ij[K + i, K + i] * u_i[i] - u_i[i] * Theta_ij[K + i, K + j] * u_i[j]
-                        + u_i[j] * Theta_ij[K + j, i] * u_i[i] - u_i[j] * Theta_ij[K + j, j] * u_i[
-                            j] - u_i[j] * Theta_ij[K + j, K + i] * u_i[i] + u_i[j] * Theta_ij[K + j, K + j] * u_i[j]
-                    )
-                except:
-                    dDelta_u_ij[i, j] = 0.0
-
-                # Compute reduced entropy difference.
-                try:
-                    dDelta_s_ij[i, j] = math.sqrt(
-                        + (u_i[i] - 1) * Theta_ij[i, i] * (u_i[i] - 1) + (u_i[i] - 1) * Theta_ij[i, j] * (-u_i[j] + 1) + (
-                            u_i[i] - 1) * Theta_ij[i, K + i] * (-u_i[i]) + (u_i[i] - 1) * Theta_ij[i, K + j] * u_i[j]
-                        + (-u_i[j] + 1) * Theta_ij[j, i] * (u_i[i] - 1) + (-u_i[j] + 1) * Theta_ij[j, j] * (-u_i[j] + 1) +
-                        (-u_i[j] + 1) * Theta_ij[j, K + i] * (-u_i[i]) +
-                        (-u_i[j] + 1) * Theta_ij[j, K + j] * u_i[j]
-                        + (-u_i[i]) * Theta_ij[K + i, i] * (u_i[i] - 1) + (-u_i[i]) * Theta_ij[K + i, j] * (-u_i[j] + 1) +
-                        (-u_i[i]) * Theta_ij[K + i, K + i] * (-u_i[i]) +
-                        (-u_i[i]) * Theta_ij[K + i, K + j] * u_i[j]
-                        + u_i[j] * Theta_ij[K + j, i] * (u_i[i] - 1) + u_i[j] * Theta_ij[K + j, j] * (-u_i[j] + 1) + u_i[
-                            j] * Theta_ij[K + j, K + i] * (-u_i[i]) + u_i[j] * Theta_ij[K + j, K + j] * u_i[j]
-                    )
-                except:
-                    dDelta_s_ij[i, j] = 0.0
->>>>>>> 5d8f21ee
 
         # Return expectations and uncertainties.
         return (Delta_f_ij, dDelta_f_ij, Delta_u_ij, dDelta_u_ij, Delta_s_ij, dDelta_s_ij)
@@ -1358,7 +1150,6 @@
                 raise ParameterError(
                     "At least one bin in provided bin_n argument has no samples.  All bins must have samples for free energies to be finite.  Adjust bin sizes or eliminate empty bins to ensure at least one sample per bin.")
         K = self.K
-        N = self.N
 
         if len(np.shape(u_n)) == 2:
             u_n = kn_to_n(u_n, N_k = self.N_k)
@@ -1366,19 +1157,40 @@
         if len(np.shape(bin_n)) == 2:
             bin_n = kn_to_n(bin_n, N_k = self.N_k)
 
-        state_map = np.zeros([2,nbins],int)   
-
-        A_in = np.zeros([nbins,N],dtype=bool)
+        # Compute unnormalized log weights for the given reduced potential
+        # u_n.
+        log_w_n = self._computeUnnormalizedLogWeights(u_n)
+
+        if len(np.shape(u_n)) == 2:
+            u_n = kn_to_n(u_n, N_k = self.N_k)
+
+        if len(np.shape(bin_n)) == 2:
+            bin_n = kn_to_n(bin_n, N_k = self.N_k)
+
+        # Compute the free energies for these states.
+        f_i = np.zeros([nbins], np.float64)
+        df_i = np.zeros([nbins], np.float64)
         for i in range(nbins):
-            A_in[i,:] = (bin_n == i)  # observable is a boolean indicator function
-            state_map[1,i] = i  # all of these observables at the first state
-
-        # need to convert u_n to matrix so it can be identified as 1xN, rather than being 1D.    
-        inner_results = self.computeGeneralExpectations(A_in,np.matrix(u_n),state_map,  
-                                                        compute_uncertainty=True,
-                                                        return_theta=(uncertainties == 'from-normalization'))
-
-        f_i = inner_results['free energies']
+            # Get linear n-indices of samples that fall in this bin.
+            indices = np.where(bin_n == i)
+
+            # Compute dimensionless free energy of occupying state i.
+            f_i[i] = - _logsum(log_w_n[indices])
+
+        # Compute uncertainties by forming matrix of W_nk.
+        N_k = np.zeros([self.K + nbins], np.int32)
+        N_k[0:K] = self.N_k
+        W_nk = np.zeros([self.N, self.K + nbins], np.float64)
+        W_nk[:, 0:K] = np.exp(self.Log_W_nk)
+        for i in range(nbins):
+            # Get indices of samples that fall in this bin.
+            indices = np.where(bin_n == i)
+
+            # Compute normalized weights for this state.
+            W_nk[indices, K + i] = np.exp(log_w_n[indices] + f_i[i])
+
+        # Compute asymptotic covariance matrix using specified method.
+        Theta_ij = self._computeAsymptoticCovarianceMatrix(W_nk, N_k)
 
         if (uncertainties == 'from-lowest') or (uncertainties == 'from-specified'):
             # Report uncertainties in free energy difference from lowest point
@@ -1393,10 +1205,11 @@
                         "no reference state specified for PMF using uncertainties = from-reference")
                 else:
                     j = pmf_reference
-
             # Compute uncertainties with respect to difference in free energy
             # from this state j.
-            df_i = inner_results['observable uncertainties'][j,:]
+            for i in range(nbins):
+                df_i[i] = math.sqrt(
+                    Theta_ij[K + i, K + i] + Theta_ij[K + j, K + j] - 2.0 * Theta_ij[K + i, K + j])
 
             # Shift free energies so that state j has zero free energy.
             f_i -= f_i[j]
@@ -1407,7 +1220,13 @@
         elif (uncertainties == 'all-differences'):
             # Report uncertainties in all free energy differences.
 
-            df_i = inner_results['observable uncertainties'][j,:]
+            diag = Theta_ij.diagonal()
+            dii = diag[K, K + nbins]
+            d2f_ij = dii + \
+                dii.transpose() - 2 * Theta_ij[K:K + nbins, K:K + nbins]
+
+            # unsquare uncertainties
+            df_ij = np.sqrt(d2f_ij)
 
             # Return dimensionless free energy and uncertainty.
             return (f_i, df_ij)
@@ -1417,8 +1236,6 @@
 
             # Compute bin probabilities p_i
             p_i = np.exp(-f_i - _logsum(-f_i))
-
-            Theta_ij = inner_results['Theta']
 
             # todo -- eliminate triple loop over nbins!
             # Compute uncertainties in bin probabilities.
@@ -1792,7 +1609,6 @@
 
         return
 
-
     def _computeUnnormalizedLogWeights(self, u_n):
         """
         Return unnormalized log weights.
@@ -1808,379 +1624,4 @@
         REFERENCE
           'log weights' here refers to \log [ \sum_{k=1}^K N_k exp[f_k - (u_k(x_n) - u(x_n)] ]
         """
-<<<<<<< HEAD
-
-        u_n = np.array(u_n, dtype=np.float64)
-        # necessary for helper code to interpret type of u_kn
-        if (self.use_embedded_helper_code):
-            # Use embedded C++ optimizations.
-            import _pymbar
-            log_w_n = _pymbar.computeUnnormalizedLogWeightsCpp(
-                self.K, self.N, self.K_nonzero, self.states_with_samples, self.N_k, self.f_k, self.u_kn, u_n)
-        else:
-            try: 
-                z = 1/0
-                from scipy import weave
-                # Allocate storage for return values.
-                log_w_n = np.zeros([self.N], dtype=np.float64)
-                # Copy useful class members to local variables.
-                K = self.K
-                f_k = self.f_k
-                N = self.N
-                N_k = self.N_k
-                u_kn = self.u_kn
-                # Weave inline C++ code.
-                code = """
-        double log_terms[%(K)d]; // temporary storage for log terms
-        for (int n = 0; n < N; n++) {
-            double max_log_term = 0.0;
-            bool first_nonzero = true;
-            for (int k = 0; k < K; k++) {
-              // skip empty states
-              if (N_K1(k) == 0) continue;
-              double log_term = log(N_K1(k)) + F_K1(k) - U_KN2(k,n) + U_N1(n);
-              log_terms[k] = log_term;
-              if (first_nonzero || (log_term > max_log_term)) {
-                max_log_term = log_term;
-                first_nonzero = false;
-              }
-            }
-
-            double term_sum = 0.0;
-            for (int k = 0; k < K; k++) {
-              // skip empty states
-              if (N_K1(k) == 0) continue;
-              term_sum += exp(log_terms[k] - max_log_term);
-            }
-            double log_term_sum = log(term_sum) + max_log_term;
-            LOG_W_N1(n) = - log_term_sum;
-        }
-        """ % vars()
-                # Execute inline C code with weave.
-                info = weave.inline(
-                    code, ['K', 'N', 'N_k', 'u_n', 'u_kn', 'f_k', 'log_w_n'], headers=['<math.h>', '<stdlib.h>'], verbose=2)
-            except:
-                # Compute unnormalized log weights in pure Python.
-                log_w_n = np.zeros([self.N], dtype=np.float64)
-                for n in range(0, self.N):
-                    log_w_n[n] = - _logsum(np.log(self.N_k[self.states_with_samples]) +
-                                           self.f_k[self.states_with_samples] -
-                                           (self.u_kn[self.states_with_samples, n] - u_n[n]))
-
-        return log_w_n
-
-    #=========================================================================
-    def _amIdoneIterating(self, f_k_new, relative_tolerance, iteration, maximum_iterations, print_warning, verbose):
-        """
-        Convenience function to test whether we are done iterating, same for all iteration types
-
-        REQUIRED ARGUMENTS
-          f_k_new (array): new free energies
-          f_k (array) : older free energies
-          relative_tolerance (float): the relative tolerance for terminating
-          verbose (bool): verbose response
-          iterations (int): current number of iterations
-          print_warning (bool): sometimes, we want to surpress the warning.
-
-        RETURN VALUES
-           yesIam (bool): indicates that the iteration has converged.
-
-        """
-        yesIam = False
-
-        # Compute change from old to new estimate.
-        Delta_f_k = f_k_new - self.f_k[self.states_with_samples]
-
-        # Check convergence criteria.
-        # Terminate when max((f - fold) / f) < relative_tolerance for all
-        # nonzero f.
-        max_delta = np.max(
-            np.abs(Delta_f_k) / np.max(np.abs(f_k_new)))
-
-        # Update stored free energies.
-        f_k = f_k_new.copy()
-        self.f_k[self.states_with_samples] = f_k
-
-        # write out current estimate
-        if verbose:
-            print "current f_k for states with samples ="
-            print f_k
-            print "relative max_delta = %e" % max_delta
-
-        # Check convergence criteria.
-        # Terminate when max((f - fold) / f) < relative_tolerance for all
-        # nonzero f.
-        if np.isnan(max_delta) or (max_delta < relative_tolerance):
-            yesIam = True
-
-        if (yesIam):
-            # Report convergence, or warn user if convergence was not achieved.
-            if np.all(self.f_k == 0.0):
-                # all f_k appear to be zero
-                print 'WARNING: All f_k appear to be zero.'
-            elif (max_delta < relative_tolerance):
-                # Convergence achieved.
-                if verbose:
-                    print 'Converged to tolerance of %e in %d iterations.' % (max_delta, iteration + 1)
-            elif (print_warning):
-                # Warn that convergence was not achieved.
-                # many times, self-consistent iteration is used in conjunction with another program.  In that case,
-                # we don't really need to warn about anything, since we are not
-                # running it to convergence.
-                print 'WARNING: Did not converge to within specified tolerance.'
-                print 'max_delta = %e, TOLERANCE = %e, MAX_ITS = %d, iterations completed = %d' % (max_delta, relative_tolerance, maximum_iterations, iteration)
-
-        return yesIam
-
-    #=========================================================================
-    def _selfConsistentIteration(self, relative_tolerance=1.0e-6, maximum_iterations=1000, verbose=True, print_warning=False):
-        """
-        Determine free energies by self-consistent iteration.
-
-        OPTIONAL ARGUMENTS
-
-          relative_tolerance (float between 0 and 1) - relative tolerance for convergence (default 1.0e-5)
-          maximum_iterations (int) - maximum number of self-consistent iterations (default 1000)
-          verbose (boolean) - verbosity level for debug output
-
-        NOTES
-
-          Self-consistent iteration of the MBAR equations is used, as described in Appendix C.1 of [1].
-
-        """
-
-        # Iteratively update dimensionless free energies until convergence to
-        # specified tolerance, or maximum allowed number of iterations has been
-        # exceeded.
-        if verbose:
-            print "MBAR: Computing dimensionless free energies by iteration.  This may take from seconds to minutes, depending on the quantity of data..."
-        for iteration in range(0, maximum_iterations):
-
-            if verbose:
-                print 'Self-consistent iteration %d' % iteration
-
-            # compute the free energies by self consistent iteration (which
-            # also involves calculating the weights)
-            (W_nk, f_k_new) = self._computeWeights(
-                logform=True, return_f_k=True)
-
-            if self._amIdoneIterating(
-                                f_k_new, relative_tolerance, iteration,
-                                maximum_iterations, print_warning, verbose):
-                break
-
-        return
-
-
-    # commenting out likelihood minimization for now
-    """
-  #=============================================================================================
-  def _minimizeLikelihood(self, relative_tolerance=1.0e-6, maximum_iterations=10000, verbose=True, print_warning = True):
-      Determine dimensionless free energies by combined self-consistent and NR iteration, choosing the 'best' each step.
-  
-    OPTIONAL ARGUMENTS
-      relative_tolerance (float between 0 and 1) - relative tolerance for convergence (default 1.0e-6)
-      maximum_iterations (int) - maximum number of minimizer iterations (default 1000)
-      verbose (boolean) - verbosity level for debug output
-  
-    NOTES
-      This method determines the dimensionless free energies by minimizing a convex function whose solution is the desired estimator.      
-      The original idea came from the construction of a likelihood function that independently reproduced the work of Geyer (see [1]
-      and Section 6 of [2]).
-      This can alternatively be formulated as a root-finding algorithm for the Z-estimator.
-  
-    REFERENCES
-      See Appendix C.2 of [1]. 
-  
-      if verbose: print "Determining dimensionless free energies by LBFG minimization"
-  
-    # Number of states with samples.
-    K = self.states_with_samples.size
-    if verbose:
-      print "There are %d states with samples." % K
-  
-    # Free energies
-    f_k = self.f_k[self.states_with_samples].copy()
-      
-    # Samples
-    N_k = self.N_k[self.states_with_samples].copy()
-  
-    from scipy import optimize
-    
-    results = optimize.fmin_cg(self._objectiveF,f_k,fprime=self._gradientF,gtol=relative_tolerance, full_output=verbose,disp=verbose,maxiter=maximum_iterations) 
-    # doesn't matter what starting point is -- it's determined by what is stored in self, not by 'dum'
-    #results = optimize.fmin(self._objectiveF,f_k,xtol=relative_tolerance, full_output=verbose,disp=verbose,maxiter=maximum_iterations) 
-    self.f_k = results[0]
-    if verbose:
-      print "Obtained free energies by likelihood minimization"        
-  
-    return  
-  """
-    #=========================================================================
-
-    def _adaptive(self, gamma=1.0, relative_tolerance=1.0e-8, maximum_iterations=1000, verbose=True, print_warning=True):
-        """
-        Determine dimensionless free energies by a combination of Newton-Raphson iteration and self-consistent iteration.
-        Picks whichever method gives the lowest gradient.
-        Is slower than NR (approximated, not calculated) since it calculates the log norms twice each iteration.
-
-        OPTIONAL ARGUMENTS
-          gamma (float between 0 and 1) - incrementor for NR iterations.
-          relative_tolerance (float between 0 and 1) - relative tolerance for convergence (default 1.0e-6)
-          maximum_iterations (int) - maximum number of Newton-Raphson iterations (default 1000)
-          verbose (boolean) - verbosity level for debug output
-
-        NOTES
-          This method determines the dimensionless free energies by minimizing a convex function whose solution is the desired estimator.
-          The original idea came from the construction of a likelihood function that independently reproduced the work of Geyer (see [1]
-          and Section 6 of [2]).
-          This can alternatively be formulated as a root-finding algorithm for the Z-estimator.
-          More details of this procedure will follow in a subsequent paper.
-          Only those states with nonzero counts are include in the estimation procedure.
-
-        REFERENCES
-          See Appendix C.2 of [1].
-
-        """
-
-        if verbose:
-            print "Determining dimensionless free energies by Newton-Raphson iteration."
-
-        # keep track of Newton-Raphson and self-consistent iterations
-        nr_iter = 0
-        sci_iter = 0
-
-        N_k = self.N_k[self.states_with_samples]
-        K = len(N_k)
-
-        f_k_sci = np.zeros([K], dtype=np.float64)
-        f_k_new = np.zeros([K], dtype=np.float64)
-
-        # Perform Newton-Raphson iterations (with sci computed on the way)
-        for iteration in range(0, maximum_iterations):
-
-            # Store for new estimate of dimensionless relative free energies.
-            f_k = self.f_k[self.states_with_samples].copy()
-
-            # compute weights for gradients: the denominators and free energies are from the previous
-            # iteration in most cases.
-            (W_nk, f_k_sci) = self._computeWeights(
-                recalc_denom=(iteration == 0), return_f_k = True)
-
-            # Compute gradient and Hessian of last (K-1) states.
-            #
-            # gradient (defined by Eq. C6 of [1])
-            # g_i(theta) = N_i - \sum_n N_i W_ni
-            #
-            # Hessian (defined by Eq. C9 of [1])
-            # H_ii(theta) = - \sum_n N_i W_ni (1 - N_i W_ni)
-            # H_ij(theta) = \sum_n N_i W_ni N_j W_nj
-            #
-
-            """
-      g = np.matrix(np.zeros([K-1,1], dtype=np.float64)) # gradient
-      H = np.matrix(np.zeros([K-1,K-1], dtype=np.float64)) # Hessian
-      for i in range(1,K):
-        g[i-1] = N_k[i] - N_k[i] * W_nk[:,i].sum()
-        H[i-1,i-1] = - (N_k[i] * W_nk[:,i] * (1.0 - N_k[i] * W_nk[:,i])).sum() 
-        for j in range(1,i):
-          H[i-1,j-1] = (N_k[i] * W_nk[:,i] * N_k[j] * W_nk[:,j]).sum()
-          H[j-1,i-1] = H[i-1,j-1]
-
-      # Update the free energy estimate (Eq. C11 of [1]).
-      Hinvg = linalg.lstsq(H,g)[0]      #
-      # Hinvg = linalg.solve(H,g)       # This might be faster if we can guarantee full rank.
-      for k in range(0,K-1):
-        f_k_new[k+1] = f_k[k+1] - gamma*Hinvg[k]
-
-      """
-            g = N_k - N_k * W_nk.sum(axis=0)
-            NW = N_k * W_nk
-            H = np.dot(NW.T, NW)
-            H += (g.T - N_k) * np.eye(K)
-            # Update the free energy estimate (Eq. C11 of [1]).
-            # will always have lower rank the way it is set up
-            Hinvg = linalg.lstsq(H, g)[0]
-            Hinvg -= Hinvg[0]
-            f_k_new = f_k - gamma * Hinvg
-
-            # self-consistent iteration gradient norm and saved log sums.
-            g_sci = self._gradientF(f_k_sci)
-            gnorm_sci = np.dot(g_sci, g_sci)
-            # save this so we can switch it back in if g_sci is lower.
-            log_weight_denom = self.log_weight_denom.copy()
-
-            # newton raphson gradient norm and saved log sums.
-            g_nr = self._gradientF(f_k_new)
-            gnorm_nr = np.dot(g_nr, g_nr)
-
-            # we could save the gradient, too, but it's not too expensive to
-            # compute since we are doing the Hessian anyway.
-
-            if verbose:
-                print "self consistent iteration gradient norm is %10.5g, Newton-Raphson gradient norm is %10.5g" % (gnorm_sci, gnorm_nr)
-            # decide which directon to go depending on size of gradient norm
-            if (gnorm_sci < gnorm_nr or sci_iter < 2):
-                sci_iter += 1
-                self.log_weight_denom = log_weight_denom.copy()
-                if verbose:
-                    if sci_iter < 2:
-                        print "Choosing self-consistent iteration on iteration %d" % iteration
-                    else:
-                        print "Choosing self-consistent iteration for lower gradient on iteration %d" % iteration
-
-                f_k_new = f_k_sci.copy()
-            else:
-                nr_iter += 1
-                if verbose:
-                    print "Newton-Raphson used on iteration %d" % iteration
-
-            # get rid of big matrices that are not used.
-            del(log_weight_denom, NW, W_nk)
-
-            # have to set the free energies back in self, since the gradient
-            # routine changes them.
-            self.f_k[self.states_with_samples] = f_k
-            if (self._amIdoneIterating(f_k_new, relative_tolerance, iteration, maximum_iterations, print_warning, verbose)):
-                if verbose:
-                    print 'Of %d iterations, %d were Newton-Raphson iterations and %d were self-consistent iterations' % (iteration + 1, nr_iter, sci_iter)
-                break
-
-        return
-
-    #=========================================================================
-    def _objectiveF(self, f_k):
-
-        # gradient to integrate is: g_i = N_i - N_i \sum_{n=1}^N W_{ni}
-        #                              = N_i - N_i \sum_{n=1}^N exp(f_i-u_i) / \sum_{k=1} N_k exp(f_k-u_k)
-        #                              = N_i - N_i \sum_{n=1}^N exp(f_i-u_i) / \sum_{k=1} N_k exp(f_k-u_k)
-        # If we take F = \sum_{k=1}_{K} N_k f_k - \sum_{n=1}^N \ln [\sum_{k=1}_{K} N_k exp(f_k-u_k)]
-        # then:
-        #   dF/df_i = N_i - \sum_{n=1}^N \frac{1}{\sum_{k=1} N_k exp(f_k-u_k)} d/df_i [\sum_{k=1} N_k exp(f_k-u_k)]
-        #           = N_i - \sum_{n=1}^N \frac{1}{\sum_{k=1} N_k exp(f_k-u_k)} N_i exp(f_i-u_i)
-        #           = N_i - N_i\sum_{n=1}^N \frac{exp(f_i-u_i)}{\sum_{k=1} N_k exp(f_k-u_k)}
-        #           = N_i - N_i\sum_{n=1}^N W_{ni}
-
-        # actually using the negative, in order to maximize instead of minimize
-        self.f_k[self.states_with_samples] = f_k
-        return -(np.dot(N_k[self.states_with_samples], f_k) + np.sum(self._computeUnnormalizedLogWeights(np.zeros([self.states_with_samples, self.N]))))
-
-    #=========================================================================
-    def _gradientF(self, f_k):
-
-        # take into account entries with zero samples
-        self.f_k[self.states_with_samples] = f_k
-        K = len(self.states_with_samples)
-
-        W_nk = self._computeWeights(recalc_denom=True)
-
-        g = np.array(np.zeros([K], dtype=np.float64))  # gradient
-
-        for i in range(1, K):
-            N_i = self.N_k[self.states_with_samples[i]]
-            g[i] = N_i - N_i * W_nk[:, i].sum()
-
-        return g
-=======
-        return -1. * mbar_solvers.logsumexp(self.f_k + u_n[:, np.newaxis] - self.u_kn.T, b=self.N_k, axis=1)
->>>>>>> 5d8f21ee
+        return -1. * mbar_solvers.logsumexp(self.f_k + u_n[:, np.newaxis] - self.u_kn.T, b=self.N_k, axis=1)