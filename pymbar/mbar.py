##############################################################################
# pymbar: A Python Library for MBAR
#
# Copyright 2017-2022 University of Colorado Boulder
# Copyright 2010-2017 Memorial Sloan-Kettering Cancer Center
# Portions of this software are Copyright (c) 2010-2016 University of Virginia
# Portions of this software are Copyright (c) 2006-2007 The Regents of the University of California.  All Rights Reserved.
# Portions of this software are Copyright (c) 2007-2008 Stanford University and Columbia University.
#
# Authors: Michael Shirts, John Chodera
# Contributors: Kyle Beauchamp, Levi Naden
#
# pymbar is free software: you can redistribute it and/or modify
# it under the terms of the MIT License as
#
# This library is distributed in the hope that it will be useful,
# but WITHOUT ANY WARRANTY; without even the implied warranty of
# MERCHANTABILITY or FITNESS FOR A PARTICULAR PURPOSE.  See the
# MIT License for more details.
#
# You should have received a copy of the MIT License along with pymbar.
##############################################################################

"""
###########
pymbar.MBAR
###########

A module implementing the multistate Bennett acceptance ratio (MBAR) method for the analysis
of equilibrium samples from multiple arbitrary thermodynamic states in computing equilibrium
expectations, free energy differences, potentials of mean force, and entropy and enthalpy contributions.

Please reference the following if you use this code in your research:

[1] Shirts MR and Chodera JD. Statistically optimal analysis of samples from multiple equilibrium states.
J. Chem. Phys. 129:124105, 2008.  http://dx.doi.org/10.1063/1.2978177

"""

from textwrap import dedent
import logging
import numpy as np
import numpy.linalg as linalg
from pymbar import mbar_solvers
from pymbar.utils import (
    kln_to_kn,
    kn_to_n,
    ParameterError,
    DataError,
    logsumexp,
    check_w_normalized,
)

logger = logging.getLogger(__name__)
DEFAULT_SOLVER_PROTOCOL = mbar_solvers.DEFAULT_SOLVER_PROTOCOL
ROBUST_SOLVER_PROTOCOL = mbar_solvers.ROBUST_SOLVER_PROTOCOL
JAX_SOLVER_PROTOCOL = mbar_solvers.JAX_SOLVER_PROTOCOL
BOOTSTRAP_SOLVER_PROTOCOL = mbar_solvers.BOOTSTRAP_SOLVER_PROTOCOL

# =========================================================================
# MBAR class definition
# =========================================================================
class MBAR:
    """

    Multistate Bennett acceptance ratio method (MBAR) for the analysis of multiple equilibrium samples.

    Notes
    -----
    Note that this method assumes the data are uncorrelated.

    Correlated data must be subsampled to extract uncorrelated (effectively independent) samples.

    References
    ----------

    [1] Shirts MR and Chodera JD. Statistically optimal analysis of samples from multiple equilibrium states.
    J. Chem. Phys. 129:124105, 2008
    http://dx.doi.org/10.1063/1.2978177
    """

    # =========================================================================

    def __init__(
        self,
        u_kn,
        N_k,
        maximum_iterations=10000,
        relative_tolerance=1.0e-7,
        verbose=False,
        initial_f_k=None,
        solver_protocol=None,
        initialize="zeros",
        x_kindices=None,
        n_bootstraps=0,
        bootstrap_solver_protocol=None,
        rseed=None,
    ):
        """Initialize multistate Bennett acceptance ratio (MBAR) on a set of simulation data.

        Upon initialization, the dimensionless free energies for all states are computed.
        This may take anywhere from seconds to minutes, depending upon the quantity of data.
        After initialization, the computed free energies may be obtained by a call to :func:`compute_free_energy_differences`,
        or expectation at any state of interest can be computed by calls to :func:`compute_expectations`.

        Parameters
        ----------
        u_kn : np.ndarray, float, shape=(K, N_max)
            ``u_kn[k,n]`` is the reduced potential energy of uncorrelated
            configuration n evaluated at state ``k``.
        u_kln : np.ndarray, float, shape (K, L, N_max)
            If the simulation is in form ``u_kln[k,l,n]`` it is converted to ``u_kn`` format

            .. code-block:: python

                u_kn = [ u_1(x_1) u_1(x_2) u_1(x_3) . . . u_1(x_n)
                         u_2(x_1) u_2(x_2) u_2(x_3) . . . u_2(x_n)
                                                    . . .
                         u_k(x_1) u_k(x_2) u_k(x_3) . . . u_k(x_n)]

        N_k :  np.ndarray, int, shape=(K)
            ``N_k[k]`` is the number of uncorrelated snapshots sampled from state ``k``.
            Some may be zero, indicating that there are no samples from that state.

            We assume that the states are ordered such that the first ``N_k``
            are from the first state, the 2nd ``N_k`` the second state, and so
            forth. This only becomes important for bar -- MBAR does not
            care which samples are from which state.  We should eventually
            allow this assumption to be overwritten by parameters passed
            from above, once ``u_kln`` is phased out.

        maximum_iterations : int, optional
            Set to limit the maximum number of iterations performed (default 1000)

        relative_tolerance : float, optional
            Set to determine the relative tolerance convergence criteria (default 1.0e-6)

        verbosity : bool, optional
            Set to True if verbose debug output is desired (default False)

        initial_f_k : np.ndarray, float, shape=(K), optional
            Set to the initial dimensionless free energies to use as a
            guess (default None, which sets all f_k = 0)

        solver_protocol : list(dict), string or None, optional, default=None
            List of dictionaries to define a sequence of solver algorithms
            and options used to estimate the dimensionless free energies.
            See `pymbar.mbar_solvers.solve_mbar()` for details.  If None,
            use the developers best guess at an appropriate algorithm.

            if the string is "robust", it tries "L-BFGS-B" and "adaptive",
            with relatively large numbers of iterations.

            if "default" or "none", it will use 'hybr' root solver, followed with
            some rounds of Newton-Raphson if it fails to converge.

            The default will try to solve with an adaptive solver algorithm
            which alternates between self-consistent iteration and
            Newton-Raphson, where the method with the smallest
            gradient is chosen to improve numerical stability.

        initialize : 'zeros' or 'BAR', optional, Default: 'zeros'
            If equal to 'BAR', use bar between the pairwise state to
            initialize the free energies.  Eventually, should specify a path;
            for now, it just does it zipping up the states.

            The 'BAR' option works best when the states are ordered such that adjacent states
            maximize the overlap between states. It is up to the user
            to arrange the states in such an order, or at least close to such an order.
            If you are uncertain what the order of states should be, or if it does not make
            sense to think of states as adjacent, then choose 'zeros'.

<<<<<<< HEAD
        x_kindices : np.ndarray, int, shape=(K), default = [0,1,2,3,4...K]
            Describes which state is each sample *x* is from?  Usually doesn't matter, 
            but it does for bar. As a default, we assume the samples are in ``K`` order 
            (the first ``N_k[0]`` samples are from the 0th state, the next ``N_k[1]`` 
            samples from the 1st state, and so forth.
=======
            (default: 'zeros', unless specific values are passed in.)

        x_kindices
            Which state is each x from?  Usually doesn't matter, but does for bar. We assume the samples
            are in ``K`` order (the first ``N_k[0]`` samples are from the 0th state, the next ``N_k[1]`` samples from
            the 1st state, and so forth.
>>>>>>> e8a68ff0

        n_bootstraps: int
            How many bootstrap free energies will be computed? If None, no bootstraps will be computed.
            computing uncertainties with bootstraps is only possible if this is > 0.
            (default: None)

        bootstrap_solver_protocol: list(dict), string or None, optional, default=None
            We usually just do steps of adaptive sampling without. "robust" would be the backup.
            Default: dict(method="adaptive", options=dict(min_sc_iter=0)),

        Notes
        -----
        The reduced potential energy ``u_kn[k,n] = u_k(x_{ln})``, where the reduced potential energy ``u_l(x)`` is
        defined (as in the text) by:
        ``u_k(x) = beta_k [ U_k(x) + p_k V(x) + mu_k' n(x) ]``
        where

        ``beta_k = 1/(k_B T_k)`` is the inverse temperature of condition ``k``, where k_B is Boltzmann's constant

        ``U_k(x)`` is the potential energy function for state ``k``

        ``p_k`` is the pressure at state ``k`` (if an isobaric ensemble is specified)

        ``V(x)`` is the volume of configuration ``x``

        ``mu_k`` is the M-vector of chemical potentials for the various species, if a (semi)grand ensemble is
        specified, and ``'`` denotes transpose

        ``n(x)`` is the M-vector of numbers of the various molecular species for configuration ``x``,
        corresponding to the chemical potential components of ``mu_m``.

        ``x_n`` indicates that the samples are from ``k`` different simulations of the ``n`` states. These simulations
        need only be a subset of the k states.

        The configurations ``x_ln`` must be uncorrelated.  This can be ensured by subsampling a correlated timeseries
        with a period larger than the statistical inefficiency, which can be estimated from the potential energy
        timeseries ``{u_k(x_ln)}_{n=1}^{N_k}`` using the provided utility
        :func:`pymbar.timeseries.statistical_inefficiency`.
        See the help for this function for more information.

        Examples
        --------

        >>> from pymbar import testsystems
        >>> (x_n, u_kn, N_k, s_n) = testsystems.HarmonicOscillatorsTestCase().sample(mode='u_kn')
        >>> mbar = MBAR(u_kn, N_k)

        """

        # Store local copies of necessary data.
        # N_k[k] is the number of samples from state k, some of which might be zero.
        self.N_k = np.array(N_k, dtype=np.int64)
        self.N = np.sum(self.N_k)

        # Get dimensions of reduced potential energy matrix, and convert to KxN form if needed.
        if len(np.shape(u_kn)) == 3:
            self.K = np.shape(u_kn)[1]  # need to set self.K, and it's the second index
            u_kn = kln_to_kn(u_kn, N_k=self.N_k)

        # u_kn[k,n] is the reduced potential energy of sample n evaluated at state k
        self.u_kn = np.array(u_kn, dtype=np.float64)

        K, N = np.shape(u_kn)

        if verbose:
            logger.info("K (total states) = {:d}, total samples = {:d}".format(K, N))

        if np.sum(self.N_k) != N:
            raise ParameterError(
                "The sum of all N_k must equal the total number of samples (length of second dimension of u_kn."
            )

        # Store local copies of other data
        self.K = K  # number of thermodynamic states energies are evaluated at
        # N = \sum_{k=1}^K N_k is the total number of samples
        self.N = N  # maximum number of configurations

        # if not defined, identify from which state each sample comes from.
        if x_kindices is not None:
            self.x_kindices = x_kindices
        else:
            self.x_kindices = np.arange(N, dtype=np.int64)
            Nsum = 0
            for k in range(K):
                self.x_kindices[Nsum : Nsum + self.N_k[k]] = k
                Nsum += self.N_k[k]

        # verbosity level -- if True, will print extra debug information
        self.verbose = verbose

        # perform consistency checks on the data.

        self.samestates = []
        if self.verbose:
            # if, for any set of data, all reduced potential energies are the same,
            # they are probably the same state.
            #
            # This can take quite a while, so we do it on just
            # the first few data points.
            #
            # determine if there are less than 50 points to compare energies.
            # If so, use that number instead of 50.
            # (the number 50 is pretty arbitrary)

            maxpoint = 50
            if self.N < maxpoint:
                maxpoint = self.N

            # this could possibly be made faster with np.unique(axis=0,return_indices=True)
            # but not clear if needed.

            # pick random indices
            # indices = np.arange(maxpoint) # can uncomment this if need to remove random choices in testing.
            indices = np.random.choice(np.arange(self.N), maxpoint)
            for k in range(K):
                for l in range(k):
                    diffsum = 0
                    uzero = u_kn[k, indices] - u_kn[l, indices]
                    diffsum += np.dot(uzero, uzero)
                    if diffsum < relative_tolerance:
                        self.samestates.append([k, l])
                        self.samestates.append([l, k])
                        msg = """
                        States {:d} and {:d} have the same energies on the dataset.
                        They are therefore likely to to be the same thermodynamic state. This can occasionally cause
                        numerical problems with computing the covariance of their energy difference, which must be
                        identically zero in any case. Consider combining them into a single state.
                        """.format(
                            l, k
                        )
                        logger.warning(dedent(msg[1:]))

        # Print number of samples from each state.
        if self.verbose:
            logger.info("N_k = ")
            logger.info(self.N_k)

        # Determine list of k indices for which N_k != 0
        self.states_with_samples = np.where(self.N_k != 0)[0]
        self.states_with_samples = self.states_with_samples.astype(np.int64)

        # Number of states with samples.
        self.K_nonzero = self.states_with_samples.size
        if verbose:
            logger.info("There are {:d} states with samples.".format(self.K_nonzero))

        # Initialize estimate of relative dimensionless free energy of each state to zero.
        # Note that f_k[0] will be constrained to be zero throughout.
        # this is default
        self.f_k = np.zeros([self.K], dtype=np.float64)

        # If an initial guess of the relative dimensionless free energies is
        # specified, start with that.
        if initial_f_k is not None:
            if self.verbose:
                logger.info("Initializing f_k with provided initial guess.")
            # Cast to np array.
            initial_f_k = np.array(initial_f_k, dtype=np.float64)
            # Check shape
            if initial_f_k.shape != self.f_k.shape:
                raise ParameterError(
                    "initial_f_k must be a {:d}-dimensional np array.".format(self.K)
                )
            # Initialize f_k with provided guess.
            self.f_k = initial_f_k
            if self.verbose:
                logger.info(self.f_k)
            # Shift all free energies such that f_0 = 0.
            self.f_k[:] = self.f_k[:] - self.f_k[0]
        else:
            # Initialize estimate of relative dimensionless free energies.
            self._initializeFreeEnergies(verbose, method=initialize, f_k_init=initial_f_k)

            if self.verbose:
                logger.info(
                    "Initial dimensionless free energies with method {:s}".format(initialize)
                )
                logger.info("f_k = ")
                logger.info(self.f_k)

        # decide on the protocol to use when solving.  We use similar logic
        # for both the solver protocol and the bootstrap solver protocol

        defaults = [DEFAULT_SOLVER_PROTOCOL, BOOTSTRAP_SOLVER_PROTOCOL]
        robusts = [ROBUST_SOLVER_PROTOCOL, ROBUST_SOLVER_PROTOCOL]
        pnames = ["solver_protocol", "bootstrap_solver_protocol"]
        protocols = {pnames[0]: solver_protocol, pnames[1]: bootstrap_solver_protocol}

        for defl, rob, pname in zip(defaults, robusts, pnames):

            prot = protocols[pname]
            if prot is None or prot == "default":
                prot = defl
            elif prot == "robust":
                prot = rob
            elif prot == "jax":
                prot = JAX_SOLVER_PROTOCOL
            else:
                for solver in prot:
                    if not isinstance(solver, dict):
                        logger.warning(
                            "{pname} is not 'robust','default' or a tuple/list dictionaries, setting to 'default'"
                        )
                        prot = defl

            for solver in prot:
                if "options" not in solver:
                    solver["options"] = dict()
                if "continuation" not in solver:
                    solver["continuation"] = None
                if "maxiter" not in solver["options"]:
                    solver["options"]["maxiter"] = maximum_iterations
                if maximum_iterations > solver["options"]["maxiter"]:
                    solver["options"]["maxiter"] = maximum_iterations
                    logger.info(
                        f"Explicitly overwriting maxiter={solver['options']['maxiter']} with maximum_iterations={maximum_iterations}"
                    )
                if "verbose" not in solver["options"]:
                    # should add in other ways to get information out of the scipy solvers, not just adaptive,
                    # which might involve passing in different combinations of options, and passing out other strings.
                    solver["options"]["verbose"] = self.verbose
            # seems like there should be a better way to do this.
            if pname == "solver_protocol":
                solver_protocol = prot
            elif pname == "bootstrap_solver_protocol":
                bootstrap_solver_protocol = prot

        if rseed != None:
            self.rstate = np.random.get_state()
        else:
            np.random.seed(rseed)

        self.f_k = mbar_solvers.solve_mbar_for_all_states(
            self.u_kn, self.N_k, self.f_k, self.states_with_samples, solver_protocol
        )

        if n_bootstraps > 0:
            self.n_bootstraps = n_bootstraps
            maxfrac = int(max((1, 0.1 * self.n_bootstraps)))

            self.f_k_boots = np.zeros([self.n_bootstraps, self.K])
            allN = int(np.sum(N_k))
            self.bootstrap_rints = np.zeros([self.n_bootstraps, allN], int)
            for b in range(self.n_bootstraps):
                f_k_init = np.array(self.f_k.copy())
                # picking random samples from the same N_k states.
                rints = np.zeros(allN, int)
                for k in range(K):
                    # which of the indices are equal to K
                    k_indices = np.where(self.x_kindices == k)[0]
                    # pick new random ones, selected of these K.
                    new_kindices = k_indices[np.random.randint(int(N_k[k]), size=int(N_k[k]))]
                    rints[k_indices] = new_kindices
                # If we initialized with BAR, then BAR, starting from the provided initial_f_k as well.
                if initialize == "BAR":
                    f_k_init = self._initialize_with_bar(self.u_kn[:, rints], f_k_init=self.f_k)
                self.f_k_boots[b, :] = mbar_solvers.solve_mbar_for_all_states(
                    self.u_kn[:, rints],
                    self.N_k,
                    f_k_init,
                    self.states_with_samples,
                    bootstrap_solver_protocol,
                )
                # save the random integers for computing expectations.
                self.bootstrap_rints[b, :] = rints

                if verbose:
                    if b % maxfrac == 0:
                        logger.info(f"Calculated {b+1:d}/{self.n_bootstraps:d} bootstrap samples")
        elif n_bootstraps < 0:
            logger.warning("n_bootstraps must be an integer >= 0")

        # bootstrapped weight matrices not generated here, but when expectations are needed
        # otherwise, it's too much memory to keep
        self.Log_W_nk = mbar_solvers.mbar_log_W_nk(self.u_kn, self.N_k, self.f_k)

        # Print final dimensionless free energies.
        if self.verbose:
            logger.info("Final dimensionless free energies")
            logger.info("f_k = ")
            logger.info(self.f_k)

        if self.verbose:
            logger.info("MBAR initialization complete.")

    @property
    def W_nk(self):
        """Retrieve the weight matrix W_nk from the MBAR algorithm.

        Necessary because they are stored internally as log weights.

        Returns
        -------
        weights : np.ndarray, float, shape=(N, K)
            NxK matrix of weights in the MBAR covariance and averaging formulas

        """
        return np.exp(self.Log_W_nk)

    # =========================================================================
    def weights(self):
        """Retrieve the weight matrix W_nk from the MBAR algorithm.

        Necessary because they are stored internally as log weights.

        Returns
        -------
        weights : np.ndarray, float, shape=(N, K)
            NxK matrix of weights in the MBAR covariance and averaging formulas

        """

        return self.W_nk

    # =========================================================================
    def compute_effective_sample_number(self, verbose=False):
        """
        Compute the effective sample number of each state;
        essentially, an estimate of how many samples are contributing to the average
        at given state.  See pymbar/examples for a demonstration.

        It also counts the efficiency of the sampling, which is simply the ratio
        of the effective number of samples at a given state to the total number
        of samples collected.  This is printed in verbose output, but is not
        returned for now.

        Returns
        -------
        N_eff : np.ndarray, float, shape=(K)
                estimated number of samples contributing to estimates at each
                state i. An estimate to how many samples collected just at state
                i would result in similar statistical efficiency as the MBAR
                simulation. Valid for both sampled states (in which the weight
                will be greater than N_k[i], and unsampled states.

        Parameters
        ----------
        verbose : print out information about the effective number of samples

        Notes
        -----

        Using Kish (1965) formula (Kish, Leslie (1965). Survey Sampling. New York: Wiley)

        As the weights become more concentrated in fewer observations, the effective sample size shrinks.
        from http://healthcare-economist.com/2013/08/22/effective-sample-size/

        .. code-block:: none

            effective number of samples contributing to averages carried out at state i
                =  (\\sum_{n=1}^N w_in)^2 / \\sum_{n=1}^N w_in^2
                =  (\\sum_{n=1}^N w_in^2)^-1

        the effective sample number is most useful to diagnose when there are only a few samples
        contributing to the averages.

        Examples
        --------

        >>> from pymbar import testsystems
        >>> [x_kn, u_kln, N_k, s_n] = testsystems.HarmonicOscillatorsTestCase().sample()
        >>> mbar = MBAR(u_kln, N_k)
        >>> N_eff = mbar.compute_effective_sample_number()
        """

        N_eff = np.zeros(self.K)
        for k in range(self.K):
            w = np.exp(self.Log_W_nk[:, k])
            N_eff[k] = 1 / np.sum(w**2)
            if verbose:
                logger.info(
                    "Effective number of sample in state {:d} is {:10.3f}".format(k, N_eff[k])
                )
                logger.info(
                    "Efficiency for state {:d} is {:6f}/{:d} = {:10.4f}".format(
                        k, N_eff[k], len(w), N_eff[k] / len(w)
                    )
                )

        return N_eff

    # =========================================================================
    def compute_overlap(self):
        """
        Compute estimate of overlap matrix between the states.

        Parameters
        ----------
        None

        Returns
        -------
        Results dictionary with the following keys:

        'scalar' : np.ndarray, float, shape=(K, K)
            One minus the largest nontrival eigenvalue (largest is 1 or -1)
        'eigenvalues' : np.ndarray, float, shape=(K)
            The sorted (descending) eigenvalues of the overlap matrix.
        'matrix' : np.ndarray, float, shape=(K, K)
            Estimated state overlap matrix : O[i,j] is an estimate
            of the probability of observing a sample from state i in state j

        Notes
        -----

        .. code-block:: none

            W.T * W \\approx \\int (p_i p_j /\\sum_k N_k p_k)^2 \\sum_k N_k p_k dq^N
                = \\int (p_i p_j /\\sum_k N_k p_k) dq^N

        Multiplying elementwise by N_i, the elements of row i give the probability
        for a sample from state i being observed in state j.


        Examples
        --------

        >>> from pymbar import testsystems
        >>> (x_kn, u_kn, N_k, s_n) = testsystems.HarmonicOscillatorsTestCase().sample(mode='u_kn')
        >>> mbar = MBAR(u_kn, N_k)
        >>> results = mbar.compute_overlap()

        """

        W = self.weights()
        O = self.N_k * (W.T @ W)
        eigenvals, eigevec = linalg.eig(O)
        # sort in descending order
        eigenvals = np.sort(eigenvals)[::-1]
        overlap_scalar = 1 - eigenvals[1]  # 1 minus the second largest eigenvalue

        results_vals = dict()
        results_vals["scalar"] = overlap_scalar
        results_vals["eigenvalues"] = eigenvals
        results_vals["matrix"] = O

        return results_vals

    # =========================================================================
    def compute_free_energy_differences(
        self,
        compute_uncertainty=True,
        uncertainty_method=None,
        warning_cutoff=1.0e-10,
        return_theta=False,
    ):
        """Compute and return  the dimensionless free energy differences and uncertainties among all thermodynamic states.


        Parameters
        ----------
        compute_uncertainty : bool, optional
            If False, the uncertainties will not be computed (default : True)
        uncertainty_method : string, optional
            Choice of method used to compute asymptotic covariance method,
            or None to use default.  See help for _computeAsymptoticCovarianceMatrix()
<<<<<<< HEAD
            for more information on various methods. (default : svd)
=======
            for more information on various methods. (default: svd)
            The exception is the "bootstrap" option, which requires n_boostraps being defined upon initialization of MBAR.
>>>>>>> e8a68ff0
        warning_cutoff : float, optional
            Warn if squared-uncertainty is negative and larger in magnitude
            than this number (default : 1.0e-10)
        return_theta : bool, optional
            Whether or not to return the theta matrix.  Can be useful for complicated differences.

        Returns
        -------
        Results dictionary with the following keys:

        'Delta_f' : np.ndarray, float, shape=(K, K)
            Deltaf_ij[i,j] is the estimated free energy difference
        'dDelta_f' : np.ndarray, float, shape=(K, K)
            If compute_uncertainty==True,
            dDeltaf_ij[i,j] is the estimated statistical uncertainty
            (one standard deviation) in Deltaf_ij[i,j].  Otherwise not included.
        'Theta' : np.ndarray, float, shape=(K, K)
            The theta_matrix if return_theta==True, otherwise not included.

        Notes
        -----
        Computation of the covariance matrix may take some time for large K.

        The reported statistical uncertainty should, in the asymptotic limit, reflect one standard deviation for the normal distribution of the estimate.
        The true free energy difference should fall within the interval [-df, +df] centered on the estimate 68% of the time, and within
        the interval [-2 df, +2 df] centered on the estimate 95% of the time.
        This will break down in cases where the number of samples is not large enough to reach the asymptotic normal limit.

        See Section III of Reference [1].

        Examples
        --------

        >>> from pymbar import testsystems
        >>> (x_n, u_kn, N_k, s_n) = testsystems.HarmonicOscillatorsTestCase().sample(mode='u_kn')
        >>> mbar = MBAR(u_kn, N_k)
        >>> results = mbar.compute_free_energy_differences()

        """

        # Compute free energy differences and force cast back to mutable, normal ndarray (we're done with JAX here)
        # Cannot use asarray because that makes reference to the JAX memory, which NumPy doesn't own and is flagged
        # read-only (.flags(write=0)). Using .array makes a copy of the data to a new memory address, and is thus
        # mutable
        Deltaf_ij = np.array(self.f_k - np.vstack(self.f_k))

        # zero out numerical error for thermodynamically identical states
        self._zerosamestates(Deltaf_ij)

        result_vals = dict()

        result_vals["Delta_f"] = Deltaf_ij

        if uncertainty_method == "bootstrap" and (
            self.n_bootstraps <= 0 or self.n_bootstraps is None
        ):
            raise ParameterError(
                "Cannot request bootstrap sampling of free energy differences without any bootstraps."
            )

        if (compute_uncertainty and uncertainty_method != "bootstrap") or return_theta:
            # Compute asymptotic covariance matrix.
            Theta_ij = self._computeAsymptoticCovarianceMatrix(
                np.exp(self.Log_W_nk), self.N_k, method=uncertainty_method
            )

        if compute_uncertainty:
            if uncertainty_method == "bootstrap":
                diffm = np.zeros([self.n_bootstraps, self.K, self.K])
                for b in range(self.n_bootstraps):
                    # take the matrix of differences of f_ij
                    # Cast to np.ndarray if JAX array. See Deltaf_ij assignment above for details.
                    f = self.f_k_boots[b, :]
                    diffm[b, :, :] = f - np.vstack(f)
                dDeltaf_ij = np.std(diffm, axis=0)
                result_vals["dDelta_f"] = dDeltaf_ij
            else:
                # Cast to np.ndarray if JAX array. See Deltaf_ij assignment above for details.
                dDeltaf_ij = np.array(
                    self._ErrorOfDifferences(Theta_ij, warning_cutoff=warning_cutoff)
                )
                # zero out numerical error for thermodynamically identical states
                self._zerosamestates(dDeltaf_ij)
                # Return matrix of free energy differences and uncertainties.
                dDeltaf_ij = np.array(dDeltaf_ij)
                result_vals["dDelta_f"] = dDeltaf_ij

        if return_theta:
            result_vals["Theta"] = Theta_ij

        return result_vals

    # =========================================================================
    def compute_expectations_inner(
        self,
        A_n,
        u_ln,
        state_map,
        uncertainty_method=None,
        warning_cutoff=1.0e-10,
        return_theta=False,
    ):
        """
        Compute the expectations of multiple observables of phase space functions in multiple states.

        Compute the expectations of multiple observables of phase
        space functions [A_0(x),A_1(x),...,A_i(x)] along with the
        covariances of their estimates at multiple states.

        Intended as an internal function to keep all the optimized and
        robust expectation code in one place, but will leave it
        open to allow for later modifications and uses.

        It calculates all input observables at all states which are
        specified by the list of states in the state list.

        Parameters
        ----------
        A_n : np.ndarray, float, shape=(I, N)
            A_in[i,n] = A_i(x_n), the value of phase observable i for configuration n
        u_ln : np.ndarray, float, shape=(L, N)
            u_ln[l,n] is the reduced potential of configuration n at state l
            if u_ln = None, we use self.u_kn
        state_map : np.ndarray, int, shape (2,NS) or shape(1,NS)
            If state_map has only one dimension where NS is the total number of states we want to simulate things
            a.  The list will be of the form ``[[0,1,2],[0,1,1]]``. This particular example indicates we want to output
            the properties of three observables total: the first property A[0] at the 0th state, the 2nd property
            A[1] at the 1th state, and the 2nd property A[1] at the 2nd state. This allows us to tailor our output to a
            large number of different situations.
        uncertainty_method : string, optional
            Choice of method used to compute asymptotic covariance method, or None to use default
            See help for _computeAsymptoticCovarianceMatrix() for more information on various methods.
            The exception is the "bootstrap" option, which required n_boostraps being defined at initialization of MBAR.
            (default: None)
        warning_cutoff : float, optional
            Warn if squared-uncertainty is negative and larger in magnitude than this number (default: 1.0e-10)
        return_theta : bool, optional
            Whether or not to return the theta matrix.  Can be useful for complicated differences of observables.

        Returns
        -------
        result_vals : dictionary

        Keys in the result_vals dictionary:

        'observables' : np.ndarray, float, shape = (S)
            results_vals['observables'][i] is the estimate for the expectation of A_state_map[i](x) at the state specified by u_n[state_map[i],:]

        'Theta' : np.ndarray, float, shape = (K+len(state_list), K+len(state_list)) the covariance matrix of log weights.

        'Amin' : np.ndarray, float, shape = (S), needed for reconstructing the covariance one level up.

        'f' : np.ndarray, float, shape = (K+len(state_list)), 'free energies' of the new states (i.e. ln (<A>-Amin+logfactor)) as the log form is easier to work with.

        'bootstrapped_observables' : np.ndarray, float, shape = (n_boostraps,S), array of the observables bootstrapped over random samples.

        'bootstrapped_f' : np.ndarray, float, shape = (n_boostraps,S), free energies 'f' bootstrapped over random samples.


        Notes
        -----

        Situations this will be used for:

        * Multiple observables, single state (called though compute_multiple_expectations)
        * Single observable, multiple states (called through compute_expectations)

            This has two cases : observables that don't change with state, and observables that
            do change with state.
            For example, the set of energies at state k consist in energy function of state
            1 evaluated at state 1, energies of state 2 evaluated at
            state 2, and so forth.

        * Computing only free energies at new states.

        Examples
        --------

        >>> from pymbar import testsystems
        >>> (x_n, u_kn, N_k, s_n) = testsystems.HarmonicOscillatorsTestCase().sample(mode='u_kn')
        >>> mbar = MBAR(u_kn, N_k)
        >>> A_n = np.array([x_n,x_n**2,x_n**3])
        >>> u_n = u_kn[:2,:]
        >>> state_map = np.array([[0,0],[1,0],[2,0],[2,1]],int)
        >>> results = mbar.compute_expectations_inner(A_n, u_n, state_map)

        """

        logfactor = 4.0 * np.finfo(np.float64).eps
        # make sure all results are larger than this number.
        # We tried 1 before, but expecations that are all very small (like
        # fraction folded when it is low) cannot be computed accurately.
        # 0 causes warnings in the test with divide by zero, as does 1*eps (though fewer),
        # and even occasionally 2*eps, so we chooose 4*eps
        # Retrieve N and K for convenience.
        mapshape = np.shape(state_map)  # number of computed expectations we desire
        # need to convert to matrix to be able to pick up D=1
        if len(mapshape) < 2:
            # if 1D, it's just a list of states
            state_list = state_map.copy()
            state_map = np.zeros([0, 0], np.float64)
            S = 0
        else:  # if 2D, then it's a list of observables and corresponding states
            state_list = state_map[0, :]
            S = mapshape[1]

        # reshape arrays explicitly into 2d (even if only one state) to make it easy to manipulate
        shapeu = np.shape(u_ln)
        if len(shapeu) == 1:
            u_ln = np.reshape(u_ln, [1, shapeu[0]])

        shapeA = np.shape(A_n)
        if len(shapeA) == 1:
            A_n = np.reshape(A_n, [1, shapeA[0]])

        K = self.K
        N = self.N  # N is total number of samples
        result_vals = dict()  # dictionary we will store uncertainties in

        # make observables all positive, allowing us to take the logarithm, which is
        # required to prevent overflow in some examples.
        # WARNING: one issue to watch for is if one of the energies is extremely
        # low (-10^10 or lower), but most of the energies of interest are much higher.
        # This could lead to roundoff problems.

        L_list = np.unique(state_list)
        NL = len(L_list)  # number of states we need to examine
        if S > 0:
            A_list = np.unique(state_map[1, :])  # what are the unique observables
            A_min = np.zeros([len(A_list)], dtype=np.float64)
        else:
            A_list = np.zeros(0, dtype=int)

        logfactors = np.zeros(len(A_list))
        for i in A_list:
            A_min[i] = np.min(A_n[i, :])  # find the minimum
            logfactors[i] = np.abs(logfactor * A_min[i])
            A_n[i, :] = A_n[i, :] - (
                A_min[i] - logfactors[i]
            )  # all values now positive so that we can work in logarithmic scale

        # Augment W_nk, N_k, and c_k for q_A(x) for the observables, with one
        # row for the specified state and I rows for the observable at that
        # state.
        # log weight matrix
        msize = K + NL + S  # augmented size; all of the states needed to calculate
        # the observables, and the observables themselves.
        Log_W_nk = np.zeros([N, msize], np.float64)  # log weight matrix
        N_k = np.zeros([msize], np.int64)  # counts
        f_k = np.zeros([msize], np.float64)  # free energies

        if uncertainty_method == "bootstrap":
            n_total = self.n_bootstraps + 1
            A_i_bootstrap = np.zeros([self.n_bootstraps, S])
            f_bootstrap = np.zeros([self.n_bootstraps, len(state_list)])
        else:
            n_total = 1

        for n in range(n_total):
            # <A> = A(x_n) exp[f_{k} - q_{k}(x_n)] / \sum_{k'=1}^K N_{k'} exp[f_{k'} - q_{k'}(x_n)]
            # Fill in first section of matrix with existing q_k(x) from states.
            N_k[0:K] = self.N_k
            if n == 0:
                f_k[0:K] = self.f_k
                u_kn = self.u_kn
                Log_W_nk[:, 0:K] = self.Log_W_nk
                ri = np.arange(int(np.sum(self.N_k)))
            else:
                f_k[0:K] = self.f_k_boots[n - 1, :]
                ri = self.bootstrap_rints[n - 1]
                u_kn = self.u_kn[:, ri]
                Log_W_nk[:, 0:K] = mbar_solvers.mbar_log_W_nk(u_kn, self.N_k, f_k[0:K])
            # Pre-calculate the log denominator: Eqns 13, 14 in MBAR paper

            states_with_samples = self.N_k > 0
            log_denominator_n = logsumexp(
                f_k[0:K][states_with_samples] - u_kn[0:K][states_with_samples].T,
                b=self.N_k[states_with_samples],
                axis=1,
            )
            # Compute row of W_nk matrix for the extra states corresponding to u_ln
            # that the state list specifies
            for l in L_list:
                la = K + l  # l, augmented
                # Calculate log normalizing constants and log weights via Eqns 13, 14
                log_C_a = -logsumexp(
                    -u_ln[l, ri] - log_denominator_n
                )  # how do we change these numbers?
                Log_W_nk[:, la] = (
                    log_C_a - u_ln[l, ri] - log_denominator_n
                )  # how do we change these numbers?
                f_k[la] = log_C_a

            # Compute the remaining rows/columns of W_nk, and calculate
            # their normalizing constants c_k
            for s in range(S):
                sa = K + NL + s  # augmented s
                l = K + state_map[0, s]
                i = state_map[1, s]
                Log_W_nk[:, sa] = np.log(A_n[i, ri]) + Log_W_nk[:, l]
                f_k[sa] = -logsumexp(Log_W_nk[:, sa])
                Log_W_nk[:, sa] += f_k[sa]  # normalize this row

            # Compute estimates of A_i[s]
            A_i = np.zeros([S], np.float64)
            for s in range(S):
                A_i[s] = np.exp(-f_k[K + NL + s])

            # Now that covariances are computed, add the constants back to A_i that
            # were required to enforce positivity
            if n == 0:
                for s in range(S):
                    A_i[s] += A_min[state_map[1, s]] - logfactors[state_map[1, s]]
                    # expectations of the observables at these states
                    if S > 0:
                        result_vals["observables"] = A_i
                if return_theta:
                    Theta_ij = self._computeAsymptoticCovarianceMatrix(
                        np.exp(Log_W_nk), N_k, method=uncertainty_method
                    )

                # free energies at these new states.
                result_vals["f"] = f_k[K + state_list]
            else:
                for s in range(S):
                    A_i_bootstrap[n - 1, s] = A_i[s] + (
                        A_min[state_map[1, s]] - logfactors[state_map[1, s]]
                    )
                f_bootstrap[n - 1, :] = f_k[K + state_list]

        if uncertainty_method == "bootstrap":
            result_vals["bootstrapped_observables"] = A_i_bootstrap
            result_vals["bootstrapped_f"] = f_bootstrap

        # these values may be used outside the routine, so copy back.
        for i in A_list:
            A_n[i, :] = A_n[i, :] + (A_min[i] - logfactors[i])

        if return_theta:

            # Note: these variances will be the same whether or not we
            # subtract a different constant from each A_i
            # for efficency, output theta in block form
            #          K*K   K*S  K*NL
            # Theta =  K*S   S*S  NL*S
            #          K*NL  NL*S NL*NL

            # first the observables (S of them), then the free energies (also S of them)
            if S > 0:
                si = K + NL + np.arange(S)
            else:
                si = np.zeros(0, dtype=int)
            li = K + state_list
            i = np.concatenate((si, li))
            Theta = Theta_ij[np.ix_(i, i)]
            result_vals["Theta"] = Theta
            if S > 0:
                # we need to return the minimum A as well
                result_vals["Amin"] = (
                    A_min[state_map[1, np.arange(S)]] - logfactors[state_map[1, np.arange(S)]]
                )

        # Return expectations and uncertainties.
        return result_vals

        # For reference
        # Covariance of normalization constants is cov(ln A - ln a, ln B - ln b) = (Theta(c_A,c_B)-Theta(c_A,c_b)-Theta(c_B,c_a) + Theta(c_a,c_b))
        # Covariance of the differences of observables is cov(A-B)
        #   = Cov(A,A)+Cov(B,B)-2Cov(A,B) =   A^2 cov(ln A - ln a, ln A - ln a)
        #                                  +  B^2 cov(ln B - ln b, ln B - ln b)
        #                                  +  2AB cov(ln A - ln a, ln B - ln b)
        #                                 =   A^2 (Theta(c_A,c_A) + Theta(c_a,c_a) - 2Theta(c_A,c_a))
        #                                  +  B^2 (Theta(c_B,c_B) + Theta(c_b,c_b) - 2Theta(c_B,c_b))
        #                                  +  2AB (Theta(c_A,c_B) + Theta(c_a,c_b) - Theta(c_A,c_b) - Theta(c_B,c_a))
        #
        # Covariance in two observables = Cov(A,B)
        #                               = cov(exp(ln c_A - ln c_a),exp(ln c_B - ln c_b))
        #                               = AB cov(ln c_A - ln c_a, ln c_B - ln c_b)
        #                               = AB ((Theta(c_A,c_B) + Theta(c_a,c_b) - Theta(c_A,c_b) - Theta(c_B,c_a))
        #
        # Covariance of the differences of observables and a free energy (a could be b, or some other value)
        # is cov(A - ln c_b).
        #
        #   = Cov(exp(ln c_A - ln c_a), exp(ln c_A - ln c_a)) + Cov(c_b,c_b) - 2Cov(exp(ln c_A - ln c_a), c_b)
        #   = A^2 cov(ln c_A - ln c_a, ln c_A - ln c_a) + Cov(c_b,c_b) - 2A cov(ln c_A - ln c_a, ln c_b)
        #   =  A^2 ((Theta(c_A,c_A) + Theta(c_a,c_a) - 2Theta(c_A,c_a)) + Theta(c_b,c_b)
        #     - 2A Theta(c_A,c_b) + 2A Theta(c_a, c_b)
        #
        #   if A is sampled at the same free energy as the difference, then this will become:
        #   =  A^2 ((Theta(c_A,c_A) + Theta(c_a,c_a) - 2Theta(c_A,c_a)) + Theta(c_a,c_a)
        #     - 2A Theta(c_A,c_a) + 2A Theta(c_a, c_a)
        #   =  A^2 (Theta(c_A,c_A) + (A^2+2A+1)Theta(c_a,c_a) -(2A^2+2A)Theta(c_A,c_a)
        #

    # =========================================================================
    def compute_covariance_of_sums(self, d_ij, K, a):

        """
        We wish to calculate the variance of a weighted sum of free energy differences.
        for example ``var(\\sum a_i df_i)``.

        We explicitly lay out the calculations for four variables (where each variable
        is a logarithm of a partition function), then generalize.

        The uncertainty in the sum of two weighted differences is

        .. code-block:: none

            var(a1(f_i1 - f_j1) + a2(f_i2 - f_j2)) =
                a1^2 var(f_i1 - f_j1) +
                a2^2 var(f_i2 - f_j2) +
                2 a1 a2 cov(f_i1 - f_j1, f_i2 - f_j2)
            cov(f_i1 - f_j1, f_i2 - f_j2) =
                cov(f_i1,f_i2) -
                cov(f_i1,f_j2) -
                cov(f_j1,f_i2) +
                cov(f_j1,f_j2)

        call:

        .. code-block:: none

            f_i1 = a
            f_j1 = b
            f_i2 = c
            f_j2 = d
            a1^2 var(a-b) + a2^2 var(c-d) + 2a1a2 cov(a-b,c-d)

        we want ``2cov(a-b,c-d) = 2cov(a,c)-2cov(a,d)-2cov(b,c)+2cov(b,d)``,
        since ``var(x-y) = var(x) + var(y) - 2cov(x,y)``,
        then, ``2cov(x,y) = -var(x-y) + var(x) + var(y)``. So, we get

        .. code-block:: none

            2cov(a,c) = -var(a-c) + var(a) + var(c)
            -2cov(a,d) = +var(a-d) - var(a) - var(d)
            -2cov(b,c) = +var(b-c) - var(b) - var(c)
            2cov(b,d) = -var(b-d) + var(b) + var(d)

        adding up, finally :

        .. code-block:: none

            2cov(a-b,c-d) = 2cov(a,c)-2cov(a,d)-2cov(b,c)+2cov(b,d) =
                - var(a-c) + var(a-d) + var(b-c) - var(b-d)

            a1^2 var(a-b)+a2^2 var(c-d)+2a1a2cov(a-b,c-d) =
                a1^2 var(a-b)+a2^2 var(c-d)+a1a2 [-var(a-c)+var(a-d)+var(b-c)-var(b-d)]

            var(a1(f_i1 - f_j1) + a2(f_i2 - f_j2)) =
                a1^2 var(f_i1 - f_j1) + a2^2 var(f_i2 - f_j2) + 2a1 a2 cov(f_i1 - f_j1, f_i2 - f_j2)
            = a1^2 var(f_i1 - f_j1) + a2^2 var(f_i2 - f_j2) + a1 a2 [-var(f_i1 - f_i2) + var(f_i1 - f_j2) + var(f_j1-f_i2) - var(f_j1 - f_j2)]

        assume two arrays of free energy differences, and and array of constant vectors a.
        we want the variance ``var(\\sum_k a_k (f_i,k - f_j,k))`` Each set is separated from the other by an offset K
        same process applies with the sum, with the single var terms and the pair terms

        Parameters
        ----------
        d_ij : a matrix of standard deviations of the quantities f_i - f_j
        K : The number of states in each 'chunk', has to be constant
        outputs : KxK variance matrix for the sums or differences ``\\sum a_i df_i``
        """

        # todo: vectorize this, use for computing entropy and enthalpy.
        var_ij = np.square(d_ij)
        d2 = np.zeros([K, K], float)
        n = len(a)
        for i in range(K):
            for j in range(K):
                for k in range(n):
                    d2[i, j] += a[k] ** 2 * var_ij[i + k * K, j + k * K]
                    for l in range(n):
                        d2[i, j] += (
                            a[k]
                            * a[l]
                            * (
                                -var_ij[i + k * K, i + l * K]
                                + var_ij[i + k * K, j + l * K]
                                + var_ij[j + k * K, i + l * K]
                                - var_ij[j + k * K, j + l * K]
                            )
                        )

        return np.sqrt(d2)

    # =========================================================================
    def compute_expectations(
        self,
        A_n,
        u_kn=None,
        output="averages",
        state_dependent=False,
        compute_uncertainty=True,
        uncertainty_method=None,
        warning_cutoff=1.0e-10,
        return_theta=False,
    ):
        """Compute the expectation of an observable of a phase space function.

        Compute the expectation of an observable of a single phase space
        function A(x) at all states where potentials are generated.

        Parameters
        ----------
        A_n : np.ndarray, float
            A_n (N_max np float64 array) - A_n[n] = A(x_n)

        u_kn : np.ndarray
            u_kn (energies of state of interest length N)
            default is self.u_kn

        output : string, optional
            'averages' outputs expectations of observables and 'differences' outputs
            a matrix of differences in the observables.

        compute_uncertainty : bool, optional
            If False, the uncertainties will not be computed (default : True)

        uncertainty_method : string, optional
            Choice of method used to compute asymptotic covariance method,
            or None to use default See help for _computeAsymptoticCovarianceMatrix()
            for more information on various methods. if uncertainty_method = "bootstrap",
            then uncertainty over bootstrap samples is used. (default: None)

        warning_cutoff : float, optional
            Warn if squared-uncertainty is negative and larger in magnitude than this number (default: 1.0e-10)

        state_dependent : bool, whether the expectations are state-dependent.

        Returns
        -------

        Results dictionary with the following keys

        'mu' : np.ndarray, float
            if output is 'averages'
            A_i  (K np float64 array) -  A_i[i] is the estimate for the expectation of A(x) for state i.
            if output is 'differences'
        'sigma' : np.ndarray, float
            dA_i  (K np float64 array) - dA_i[i] is uncertainty estimate (one standard deviation) for A_i[i]
            or
            dA_ij (K np float64 array) - dA_ij[i,j] is uncertainty estimate (one standard deviation) for the difference in A beteen i and j
            or None, if compute_uncertainty is False.
        'Theta' : ((KxK np float64 array): Covariance matrix of log weights

        References
        ----------

        See Section IV of [1].

        Examples
        --------

        >>> from pymbar import testsystems
        >>> (x_n, u_kn, N_k, s_n) = testsystems.HarmonicOscillatorsTestCase().sample(mode='u_kn')
        >>> mbar = MBAR(u_kn, N_k)
        >>> A_n = x_n
        >>> results = mbar.compute_expectations(A_n)
        >>> A_n = u_kn[0,:]
        >>> results = mbar.compute_expectations(A_n, output='differences')
        """

        if uncertainty_method == "bootstrap" and (
            self.n_bootstraps <= 0 or self.n_bootstraps is None
        ):
            raise ParameterError(
                "Cannot request bootstrap sampling of expectations without any bootstraps."
            )

        dims = len(np.shape(A_n))

        if dims > 2:
            logger.warning(
                "dim=3 for (state_dependent==True) matrices for observables and dim=2 for (state_dependent==False) observables are deprecated; we suggest you convert to NxK form instead of NxKxK form."
            )

        if not state_dependent:
            if dims == 2:
                A_n = kn_to_n(A_n, N_k=self.N_k)
                if u_kn is not None:
                    if len(np.shape(u_kn)) == 3:
                        u_kn = kln_to_kn(u_kn, N_k=self.N_k)
                    elif len(np.shape(u_kn)) == 2:
                        u_kn = kn_to_n(u_kn, N_k=self.N_k)
        else:
            if dims == 3:
                A_n = kln_to_kn(A_n, N_k=self.N_k)
                if u_kn is not None:
                    if len(np.shape(u_kn)) == 3:
                        u_kn = kln_to_kn(u_kn, N_k=self.N_k)
                    elif len(np.shape(u_kn)) == 2:
                        u_kn = kn_to_n(u_kn, N_k=self.N_k)

        if u_kn is None:
            u_kn = self.u_kn

        # Retrieve N and K for convenience.
        N = self.N
        ushape = np.shape(u_kn)
        if len(ushape) == 1:
            K = 1
        else:
            K = np.shape(u_kn)[0]  # number of potentials provided.

        state_map = np.zeros([2, K], int)
        if state_dependent:
            for k in range(K):
                # first property at the first state, 2nd property at the 2nd state
                state_map[0, k] = k
                state_map[1, k] = k
        else:
            # only one property, evaluate at K different states.
            for k in range(K):
                state_map[0, k] = k
                state_map[1, k] = 0

        inner_results = self.compute_expectations_inner(
            A_n,
            u_kn,
            state_map,
            return_theta=compute_uncertainty,
            uncertainty_method=uncertainty_method,
            warning_cutoff=warning_cutoff,
        )

        result_vals = dict()
        if (compute_uncertainty and uncertainty_method != "bootstrap") or return_theta:
            # we want the theta matrix for the exponentials of the
            # observables, which means we need to make the
            # transformation.
            Adiag = np.zeros([2 * K, 2 * K], dtype=np.float64)
            diag = np.ones(2 * K, dtype=np.float64)
            diag[0:K] = diag[K : 2 * K] = inner_results["observables"] - inner_results["Amin"]
            np.fill_diagonal(Adiag, diag)
            Theta = Adiag @ inner_results["Theta"] @ Adiag  # matrix multipliction . . .
            covA_ij = np.array(
                Theta[0:K, 0:K]
                + Theta[K : 2 * K, K : 2 * K]
                - Theta[0:K, K : 2 * K]
                - Theta[K : 2 * K, 0:K]
            )

        if output == "averages":
            result_vals["mu"] = inner_results["observables"]
            if compute_uncertainty:
                if uncertainty_method == "bootstrap":
                    result_vals["sigma"] = np.std(
                        inner_results["bootstrapped_observables"], axis=0
                    )
                else:
                    result_vals["sigma"] = np.sqrt(covA_ij[0:K, 0:K].diagonal())

        if output == "differences":
            A_im = inner_results["observables"]
            result_vals["mu"] = A_im - np.vstack(A_im)  # Cast to A_ij

            if compute_uncertainty:
                if uncertainty_method == "bootstrap":
                    bootstrap_differences = np.zeros([self.n_bootstraps, len(A_im), len(A_im)])
                    for b in range(self.n_bootstraps):
                        A_b = inner_results["bootstrapped_observables"][b]
                        bootstrap_differences[b, :, :] = A_b - np.vstack(A_b)
                    result_vals["sigma"] = np.std(bootstrap_differences, axis=0)
                else:
                    result_vals["sigma"] = self._ErrorOfDifferences(
                        covA_ij, warning_cutoff=warning_cutoff
                    )

        if return_theta:
            result_vals["Theta"] = Theta

        return result_vals

    # =========================================================================
    def compute_multiple_expectations(
        self,
        A_in,
        u_n,
        compute_uncertainty=True,
        compute_covariance=False,
        uncertainty_method=None,
        warning_cutoff=1.0e-10,
        return_theta=False,
    ):
        """Compute the expectations of multiple observables of phase space functions.

        Compute the expectations of multiple observables of phase
        space functions [A_0(x),A_1(x),...,A_i(x)] at a single state,
        along with the error in the estimates and the uncertainty in
        the estimates.  The state is specified by the choice of u_n,
        which is the energy of the n samples evaluated at a the chosen
        state.


        Parameters
        ----------
        A_in : np.ndarray, float, shape=(I, k, N)
            A_in[i,n] = A_i(x_n), the value of phase observable i for configuration n at state of interest
        u_n : np.ndarray, float, shape=(N)
            u_n[n] is the reduced potential of configuration n at the state of interest
        compute_uncertainty : bool, optional, default=True
            If True, calculate the uncertainty
        compute_covariance : bool, optional, default=False
            If True, calculate the covariance
        uncertainty_method : string, optional
            Choice of method used to compute asymptotic covariance method, or None to use default
<<<<<<< HEAD
            See help for computeAsymptoticCovarianceMatrix() for more information on various methods. (default : None)
=======
            See help for computeAsymptoticCovarianceMatrix() for more information on various methods.
            if method = "bootstrap" then uncertainty over bootstrap samples is used.
            with bootstraps. (default: None)
>>>>>>> e8a68ff0
        warning_cutoff : float, optional
            Warn if squared-uncertainty is negative and larger in magnitude than this number (default : 1.0e-10)

        Returns
        -------
        Results dictionary with the following keys

        'mu' : np.ndarray, float, shape=(I)
            result_vals['mu'] is the estimate for the expectation of A_i(x) at the state specified by u_kn
        'sigma' : np.ndarray, float, shape = (I)
            result_vals['sigma'] is the uncertainty in the expectation of A_state_map[i](x) at the state specified by u_n[state_map[i],:]
            or None if compute_uncertainty is False
        'covariances' : np.ndarray, float, shape=(I, I)
            result_vals['covariances'] is the COVARIANCE in the estimates of A_i[i] and A_i[j]: we can't actually take a square root
            or None if compute_covariance is False
        'Theta' : np.ndarray, float, shape=(I, I), covariances of the log weights, useful for some additional calculations.

        Examples
        --------

        >>> from pymbar import testsystems
        >>> (x_n, u_kn, N_k, s_n) = testsystems.HarmonicOscillatorsTestCase().sample(mode='u_kn')
        >>> mbar = MBAR(u_kn, N_k)
        >>> A_in = np.array([x_n,x_n**2,x_n**3])
        >>> u_n = u_kn[0,:]
        >>> results = mbar.compute_multiple_expectations(A_in, u_kn)

        """

        # Retrieve N and K for convenience.
        I = A_in.shape[0]  # number of observables
        K = self.K
        N = self.N  # N is total number of samples

        if len(np.shape(A_in)) == 3:
            A_in_old = A_in.copy()  # convert to k by n format
            A_in = np.zeros([I, N], np.float64)
            for i in range(I):
                A_in[i, :] = kn_to_n(A_in_old[i, :, :], N_k=self.N_k)

        if len(np.shape(u_n)) == 2:
            u_n = kn_to_n(u_n, N_k=self.N_k)

        state_map = np.zeros([2, I], int)
        state_map[1, :] = np.arange(I)  # same (first) state for all variables.

        inner_results = self.compute_expectations_inner(
            A_in,
            u_n,
            state_map,
            return_theta=(compute_uncertainty or compute_covariance),
            uncertainty_method=uncertainty_method,
            warning_cutoff=warning_cutoff,
        )
        result_vals = dict()
        result_vals["mu"] = inner_results["observables"]

        if (
            (compute_uncertainty or compute_covariance) and compute_uncertainty != "bootstrap"
        ) or return_theta:
            Adiag = np.zeros([2 * I, 2 * I], dtype=np.float64)
            diag = np.ones(2 * I, dtype=np.float64)
            diag[0:I] = diag[I : 2 * I] = inner_results["observables"] - inner_results["Amin"]
            np.fill_diagonal(Adiag, diag)
            Theta = Adiag @ inner_results["Theta"] @ Adiag  # matrix multiplication

            if compute_uncertainty:
                covA_ij = np.array(
                    Theta[0:I, 0:I]
                    + Theta[I : 2 * I, I : 2 * I]
                    - Theta[0:I, I : 2 * I]
                    - Theta[I : 2 * I, 0:I]
                )
                result_vals["sigma"] = np.sqrt(covA_ij[0:I, 0:I].diagonal())

            if compute_covariance:
                # compute estimate of statistical covariance of the observables
                result_vals["covariances"] = inner_results["Theta"][0:I, 0:I]

            if return_theta:
                result_vals["Theta"] = Theta
        if uncertainty_method == "bootstrap":
            if compute_uncertainty:
                result_vals["sigma"] = np.std(inner_results["bootstrapped_observables"], axis=0)
            if compute_covariance:
                result_vals["covariances"] = np.cov(inner_results["bootstrapped_observables"].T)
        return result_vals

    # =========================================================================
    def compute_perturbed_free_energies(
        self, u_ln, compute_uncertainty=True, uncertainty_method=None, warning_cutoff=1.0e-10
    ):
        """Compute the free energies for a new set of states.

        Here, we desire the free energy differences among a set of new states, as well as the uncertainty estimates in these differences.

        Parameters
        ----------
        u_ln : np.ndarray, float, shape=(L, Nmax)
            u_ln[l,n] is the reduced potential energy of uncorrelated
            configuration n evaluated at new state k.  Can be completely indepednent of the original number of states.
        compute_uncertainty : bool, optional, default=True
            If False, the uncertainties will not be computed (default: True)
        uncertainty_method : string, optional
            Choice of method used to compute asymptotic covariance method, or None to use default
            See help for computeAsymptoticCovarianceMatrix() for more information on various methods.
            if method = "bootstrap" then uncertainty over bootstrap samples is used.
            with bootstraps. (default: None)
        warning_cutoff : float, optional
            Warn if squared-uncertainty is negative and larger in magnitude than this number (default: 1.0e-10)

        Returns
        -------
        Results dictionary with the following entries.

        'Delta_f' : np.ndarray, float, shape=(L, L)
            result_vals['Delta_f'] = f_j - f_i, the dimensionless free energy difference between new states i and j
        'dDelta_f' : np.ndarray, float, shape=(L, L)
            result_vals['dDelta_f'] is the estimated statistical uncertainty in result_vals['Delta_f']
            or not included if `compute_uncertainty` is False

        Examples
        --------
        >>> from pymbar import testsystems
        >>> (x_n, u_kn, N_k, s_n) = testsystems.HarmonicOscillatorsTestCase().sample(mode='u_kn')
        >>> mbar = MBAR(u_kn, N_k)
        >>> results = mbar.compute_perturbed_free_energies(u_kn)
        """

        # Get the dimensions of the matrix of reduced potential energies, and convert if necessary
        if len(np.shape(u_ln)) == 3:
            u_ln = kln_to_kn(u_ln, N_k=self.N_k)

        L, N = u_ln.shape

        # Check dimensions.
        if N < self.N:
            raise DataError(
                "There seems to be too few samples in u_kn. You must evaluate at the new potential with all of the samples used originally."
            )

        state_list = np.arange(L)  # need to get it into the correct shape
        A_in = np.array([0])
        inner_results = self.compute_expectations_inner(
            A_in,
            u_ln,
            state_list,
            return_theta=compute_uncertainty,
            uncertainty_method=uncertainty_method,
            warning_cutoff=warning_cutoff,
        )

        Deltaf_ij, dDeltaf_ij = None, None

        f_k = inner_results["f"]

        result_vals = dict()
        result_vals["Delta_f"] = f_k - np.vstack(f_k)

        if compute_uncertainty:
            if uncertainty_method == "bootstrap":
                result_vals["dDelta_f"] = np.std(inner_results["bootstrapped_f"], axis=0)
            else:
                result_vals["dDelta_f"] = self._ErrorOfDifferences(
                    inner_results["Theta"], warning_cutoff=warning_cutoff
                )

        return result_vals

    # =====================================================================

    def compute_entropy_and_enthalpy(
        self, u_kn=None, uncertainty_method=None, verbose=False, warning_cutoff=1.0e-10
    ):
        """Decompose free energy differences into enthalpy and entropy differences.

        Compute the decomposition of the free energy difference between
        states 1 and N into reduced free energy differences, reduced potential
        (enthalpy) differences, and reduced entropy (S/k) differences.

        Parameters
        ----------
        u_kn : float, NxK array
            The energies of the state that are being used.
        uncertainty_method : str , optional
            Choice of method used to compute asymptotic covariance method, or None to use default
            See help for computeAsymptoticCovarianceMatrix() for more information on various methods.
            if method = "bootstrap" then uncertainty over bootstrap samples is used.
            with bootstraps. (default: None)
        warning_cutoff : float, optional
            Warn if squared-uncertainty is negative and larger in magnitude than this number (default: 1.0e-10)

        Returns
        -------
        Results dictionary with the following keys

        'Delta_f' : np.ndarray, float, shape=(K, K)
            results['Delta_f'] is the dimensionless free energy difference f_j - f_i
        'dDelta_f' : np.ndarray, float, shape=(K, K)
            uncertainty in results['Delta_f']
        'Delta_u' : np.ndarray, float, shape=(K, K)
            results['Delta_u'] is the reduced potential energy difference u_j - u_i
        'dDelta_u' : np.ndarray, float, shape=(K, K)
            uncertainty in results['Delta_u']
        'Delta_s' : np.ndarray, float, shape=(K, K)
            results['Delta_s'] is the reduced entropy difference S/k between states i and j (s_j - s_i)
        'dDelta_s' : np.ndarray, float, shape=(K, K)
            uncertainty in results['Delta_s']

        Examples
        --------

        >>> from pymbar import testsystems
        >>> x_n, u_kn, N_k, s_n = testsystems.HarmonicOscillatorsTestCase().sample(mode='u_kn')
        >>> mbar = MBAR(u_kn, N_k)
        >>> results = mbar.compute_entropy_and_enthalpy()

        """
        if verbose:
            logger.info("Computing average energy and entropy by MBAR.")

        dims = len(np.shape(u_kn))
        if dims == 3:
            u_kn = kln_to_kn(u_kn, N_k=self.N_k)

        if u_kn is None:
            u_kn = self.u_kn

        # Retrieve N and K for convenience.
        K, N = np.shape(u_kn)
        A_in = u_kn.copy()
        state_map = np.zeros([2, K], int)
        for k in range(K):
            state_map[0, k] = k
            state_map[1, k] = k

        inner_results = self.compute_expectations_inner(
            A_in,
            u_kn,
            state_map,
            return_theta=True,
            uncertainty_method=uncertainty_method,
            warning_cutoff=warning_cutoff,
        )

        # construct the covariance matrix of exp(ln c_Ua - ln c_a) - ln c_ca

        Theta = np.zeros([3 * K, 3 * K], dtype=np.float64)
        Theta[0 : 2 * K, 0 : 2 * K] = inner_results["Theta"]
        Theta[2 * K : 3 * K, :] = Theta[K : 2 * K, :]
        Theta[:, 2 * K : 3 * K] = Theta[:, K : 2 * K]
        diag = np.ones(3 * K, dtype=np.float64)
        diag[0:K] = diag[K : 2 * K] = inner_results["observables"] - inner_results["Amin"]
        Adiag = np.zeros([3 * K, 3 * K], dtype=np.float64)
        np.fill_diagonal(Adiag, diag)
        Theta = Adiag @ Theta @ Adiag

        result_vals = dict()
        # Compute reduced free energy difference.
        f_k = inner_results["f"]
        result_vals["Delta_f"] = f_k - np.vstack(f_k)
        # Compute reduced enthalpy difference.
        u_k = inner_results["observables"]
        result_vals["Delta_u"] = u_k - np.vstack(u_k)
        # Compute reduced entropy difference
        s_k = u_k - f_k
        result_vals["Delta_s"] = s_k - np.vstack(s_k)

        if uncertainty_method == "bootstrap":
            # bootstrapped free energy
            diffm = np.zeros([self.n_bootstraps, self.K, self.K])
            for b in range(self.n_bootstraps):
                # take the matrix of differences of f_ij
                f = self.f_k_boots[b, :]
                diffm[b, :, :] = f - np.vstack(f)
            result_vals["dDelta_f"] = np.std(diffm, axis=0)

            # bootstrapped enthalpy
            for b in range(self.n_bootstraps):
                # take the matrix of differences of f_ij
                u = inner_results["bootstrapped_observables"][b]
                diffm[b, :, :] = u - np.vstack(u)
            result_vals["dDelta_u"] = np.std(diffm, axis=0)
            # bootstrapped entropy
            for b in range(self.n_bootstraps):
                # take the matrix of differences of f_ij
                s = inner_results["bootstrapped_observables"][b] - self.f_k_boots[b, :]
                diffm[b, :, :] = s - np.vstack(s)
            result_vals["dDelta_s"] = np.std(diffm, axis=0)
        else:
            # compute uncertainty matrix in free energies:
            covf = Theta[2 * K : 3 * K, 2 * K : 3 * K]
            result_vals["dDelta_f"] = self._ErrorOfDifferences(covf, warning_cutoff=warning_cutoff)

            # compute uncertainty matrix in energies/enthalpies:
            covu = (
                Theta[0:K, 0:K]
                + Theta[K : 2 * K, K : 2 * K]
                - Theta[0:K, K : 2 * K]
                - Theta[K : 2 * K, 0:K]
            )
            result_vals["dDelta_u"] = self._ErrorOfDifferences(covu, warning_cutoff=warning_cutoff)

            # compute uncertainty matrix in entropies
            # s_i = u_i - f_i
            # cov(s_i) =   cov(u_i - f_i)
            #         =   cov(exp(ln C_a - ln c_a) + ln c_a)
            #         =   cov(exp(ln C_a - ln c_a), exp(ln C_a - ln c_a)) + cov(ln c_a, ln c_a)
            #           + cov(exp(ln C_a - ln c_a), ln c_a) + cov(ln c_a, exp(ln C_a - ln c_a))
            #         = cov(u,u) + cov(f,f)
            #             + A cov(ln C_a - ln c_a, ln c_a) + A cov(ln c_a, ln C_a - ln c_a)
            #         = cov(u,u) + cov(f,f)
            #             + A cov(ln C_a, ln c_a) - A cov(ln c_a, ln c_a) + A cov(ln c_a, ln C_a) - A cov(ln c_a, ln c_a)
            #         = cov(u,u) + cov(f,f) + A cov(ln C_a,ln c_a) + A cov(ln c_a, ln C_a) - 2A cov(ln_ca,ln_ca)
            #
            covs = (
                covu
                + covf
                + Theta[0:K, 2 * K : 3 * K]
                + Theta[2 * K : 3 * K, 0:K]
                - Theta[K : 2 * K, 2 * K : 3 * K]
                - Theta[2 * K : 3 * K, K : 2 * K]
            )
            # note: not clear that Theta[K:2*K,2*K:3*K] and Theta[K:2*K,2*K:3*K] are symmetric?
            result_vals["dDelta_s"] = self._ErrorOfDifferences(covs, warning_cutoff=warning_cutoff)

        return result_vals

    # =========================================================================
    # PRIVATE METHODS - INTERFACES ARE NOT expORTED
    # =========================================================================

    def _ErrorOfDifferences(self, cov, warning_cutoff=1.0e-10):
        """
        inputs:
        cov is the covariance matrix of A

        returns the statistical error matrix of A_i - A_j
        """

        diag = cov.diagonal()
        d2 = diag + np.vstack(diag) - 2 * cov

        # Cast warning_cutoff to compare a negative number
        cutoff = -abs(warning_cutoff)

        # check for any numbers below zero.
        if np.any(d2 < 0.0):
            if np.any(d2 < cutoff):
                logger.warning(
                    "A squared uncertainty is negative. Largest Magnitude = {0:f}".format(
                        abs(np.min(d2[d2 < cutoff]))
                    )
                )
            else:
                d2[np.logical_and(0 > d2, d2 > cutoff)] = 0.0
        return np.sqrt(np.array(d2))

    def _pseudoinverse(self, A, tol=1.0e-10):
        """Compute the Moore-Penrose pseudoinverse, wraps np.linalg.pinv

        REQUIRED ARGUMENTS
          A (np KxK matrix) - the square matrix whose pseudoinverse is to be computed

        RETURN VALUES
          Ainv (np KxK matrix) - the pseudoinverse

        OPTIONAL VALUES
          tol - the tolerance (relative to largest magnitude singlular value) below which singular values are to not be include in forming pseudoinverse (default: 1.0e-10)

        NOTES
          In previous versions of pymbar / Numpy, we wrote our own pseudoinverse
          because of a bug in Numpy.

        """

        return np.linalg.pinv(A, rcond=tol)

    # =========================================================================

    def _zerosamestates(self, A):
        """
        zeros out states that should be identical

        Since this is in place update, must be normal NumPy ndarray instead of JAX DeviceArray

        REQUIRED ARGUMENTS

<<<<<<< HEAD
        A : the matrix whose entries are to be zeroed.
=======
        A: np.ndarray
            The matrix whose entries are to be zeroed.
>>>>>>> e8a68ff0

        """
        for pair in self.samestates:
            A[pair[0], pair[1]] = 0
            A[pair[1], pair[0]] = 0

    # =========================================================================
    def _computeAsymptoticCovarianceMatrix(self, W, N_k, method=None):
        """Compute estimate of the asymptotic covariance matrix.

        Parameters
        ----------
        W : np.ndarray, shape=(N, K), dtype='float'
            The normalized weight matrix for snapshots and states.
            W[n, k] is the weight of snapshot n in state k.
        N_k : np.ndarray, shape=(K), dtype='int'
            N_k[k] is the number of samples from state k.
        method : string, optional, default=None
            Method used to compute the asymptotic covariance matrix.
            Must be either "approximate", "svd", or "svd-ew".  If None,
            defaults to "svd-ew".

        Returns
        -------
        Theta : np.ndarray, shape=(K, K), dtype='float'
            Asymptotic covariance matrix

        Notes
        -----
        The computational costs of the various 'method' arguments varies:
          'svd' computes the generalized inverse using the singular value decomposition -- this should be efficient yet accurate (faster)
          'svd-ew' is the same as 'svd', but uses the eigenvalue decomposition of W'W to bypass the need to perform an SVD (fastest)
          'approximate' only requires multiplication of KxN and NxK matrices, but is an approximate underestimate of the uncertainty.


        svd and svd-ew are described in appendix D of Shirts, 2007 JCP, while
        "approximate" in Section 4 of Kong, 2003. J. R. Statist. Soc. B.

        We currently recommend 'svd-ew'.

        if uncertainty method = "bootstrap", we asked for uncertainties with bootstrap, so we probably don't care that
        much about the theta matrix, and we will just default to using svd-ew, the best method.


        """

        # Set 'svd-ew' as default if uncertainty method specified as None.
        if method == None or method == "bootstrap":
            method = "svd-ew"

        # Get dimensions of weight matrix.
        N, K = W.shape

        # Check dimensions
        if K != N_k.size:
            raise ParameterError("W must be NxK, where N_k is a K-dimensional array.")
        if np.sum(N_k) != N:
            raise ParameterError("W must be NxK, where N = sum_k N_k.")

        check_w_normalized(W, N_k)

        # Compute estimate of asymptotic covariance matrix using specified method.
        if method == "approximate":
            # Use fast approximate expression from Kong et al. -- this underestimates the true covariance, but may be a good approximation in some cases and requires no matrix inversions
            # Theta = P'P

            # Compute covariance
            Theta = W.T @ W

        elif method == "svd":
            # Use singular value decomposition based approach given in supplementary material to efficiently compute uncertainty
            # See Appendix D.1, Eq. D4 in [1].

            # Construct matrices
            Ndiag = np.diag(N_k)
            I = np.identity(K, dtype=np.float64)

            # Compute SVD of W
            # False Avoids O(N^2) memory allocation by only calculting the active subspace of U.
            U, S, Vt = linalg.svd(W, full_matrices=False)
            Sigma = np.diag(S)
            V = Vt.T

            # Compute covariance
            Theta = (
                V @ Sigma @ self._pseudoinverse(I - Sigma @ V.T @ Ndiag @ V @ Sigma) @ Sigma @ V.T
            )

        elif method == "svd-ew":
            # Use singular value decomposition based approach given in supplementary material to efficiently compute uncertainty
            # The eigenvalue decomposition of W'W is used to forego computing the SVD.
            # See Appendix D.1, Eqs. D4 and D5 of [1].

            # Construct matrices
            Ndiag = np.diag(N_k)
            I = np.identity(K, dtype=np.float64)

            # Compute singular values and right singular vectors of W without using SVD
            # Instead, we compute eigenvalues and eigenvectors of W'W.
            # Note W'W = (U S V')'(U S V') = V S' U' U S V' = V (S'S) V'
            S2, V = linalg.eigh(W.T @ W)
            # Set any slightly negative eigenvalues to zero.
            S2[np.where(S2 < 0.0)] = 0.0
            # Form matrix of singular values Sigma, and V.
            Sigma = np.diag(np.sqrt(S2))

            # Compute covariance
            Theta = (
                V @ Sigma @ self._pseudoinverse(I - Sigma @ V.T @ Ndiag @ V @ Sigma) @ Sigma @ V.T
            )

        else:
            # Raise an exception.
            raise ParameterError(f"Method {method} unrecognized.")

        return Theta

    # =========================================================================

    def _initializeFreeEnergies(self, verbose=False, method="zeros", f_k_init=None):
        """
        Compute an initial guess at the relative free energies.

        Parameters
        ----------
        verbose : bool, optional=False
            If True, will print debug information
        method : str, optional=zeros
            Method for initializing guess at free energies.
<<<<<<< HEAD
            * zeros : all free energies are initially set to zero
            * mean-reduced-potential : the mean reduced potential is used
=======
            * zeros: all free energies are initially set to zero
            * mean-reduced-potential: the mean reduced potential is used
            * 'BAR'
>>>>>>> e8a68ff0

        """

        if method == "zeros":
            # Use zeros for initial free energies.
            if verbose:
                logger.info("Initializing free energies to zero.")
            self.f_k[:] = 0.0
        elif method == "mean-reduced-potential":
            # Compute initial guess at free energies from the mean reduced
            # potential from each state
            if verbose:
                logger.info(
                    "Initializing free energies with mean reduced potential for each state."
                )
            means = np.zeros([self.K], float)
            for k in self.states_with_samples:
                means[k] = self.u_kn[k, 0 : self.N_k[k]].mean()
            if np.max(np.abs(means)) < 0.000001:
                logger.warning(
                    "Warning: All mean reduced potentials are close to zero. "
                    "If you are using energy differences in the u_kln matrix, "
                    "then the mean reduced potentials will be zero, and this is expected behavoir."
                )
            self.f_k = means
        elif method == "BAR":
            self.f_k = self._initialize_with_bar(self.u_kn, f_k_init)
        else:
            # The specified method is not implemented.
            raise ParameterError("Method " + method + " unrecognized.")

        # Shift all free energies such that f_0 = 0.
        self.f_k[:] = self.f_k[:] - self.f_k[0]

        return

    def _computeUnnormalizedLogWeights(self, u_n):
        """
        Return unnormalized log weights.

        REQUIRED ARGUMENTS
          u_n (N np float64 array) - reduced potential energies at single state

        OPTIONAL ARGUMENTS

        RETURN VALUES
          log_w_n (N array) - unnormalized log weights of each of a number of states

        REFERENCE
          'log weights' here refers to \\log [ \\sum_{k=1}^K N_k exp[f_k - (u_k(x_n) - u(x_n)] ]
        """
        return -1.0 * logsumexp(self.f_k + u_n[:, np.newaxis] - self.u_kn.T, b=self.N_k, axis=1)

    def _initialize_with_bar(self, u_kn, f_k_init=None):

        """

        Internal method for intializing free energies simulations with BAR.
        Only useful to do when the states are in order.

        """

        from pymbar.other_estimators import bar

        initialization_order = np.where(self.N_k > 0)[0]
        # Initialize all f_k to zero.
        if f_k_init is None:
            f_k_init = np.zeros(len(self.f_k))

        starting_f_k_init = f_k_init.copy()
        for index in range(0, np.size(initialization_order) - 1):
            k = initialization_order[index]
            l = initialization_order[index + 1]
            # forward work
            # here, we actually need to distinguish which states are which
            w_F = u_kn[l, self.x_kindices == k] - u_kn[k, self.x_kindices == k]
            # self.u_kln[k, l, 0:self.N_k[k]] - self.u_kln[k, k, 0:self.N_k[k]])
            # reverse work
            w_R = u_kn[k, self.x_kindices == l] - u_kn[l, self.x_kindices == l]
            # self.u_kln[l, k, 0:self.N_k[l]] - self.u_kln[l, l, 0:self.N_k[l]])

            if len(w_F) > 0 and len(w_R) > 0:
                # bar solution doesn't need to be incredibly accurate to
                # kickstart NR.
                try:
                    f_k_init[l] = (
                        f_k_init[k]
                        + bar(
                            w_F,
                            w_R,
                            method="bisection",  # Fast, so be more certain.
                            DeltaF=starting_f_k_init[l] - starting_f_k_init[k],
                            relative_tolerance=0.00001,
                            verbose=False,
                            maximum_iterations=100,  # If it doesn't converge fast, probably not worth it.
                            compute_uncertainty=False,
                        )["Delta_f"]
                    )
                except ConvergenceError:
                    logger.warn("WARNING: BAR did not converge to within tolerance")
                    f_k_init[l] = f_k_init[k]  # just assume zero if didn't converge.
            else:
                # no states observed, so we don't need to initialize this free energy anyway, as
                # the solution is noniterative.
                f_k_init[l] = 0

        return f_k_init<|MERGE_RESOLUTION|>--- conflicted
+++ resolved
@@ -170,20 +170,11 @@
             If you are uncertain what the order of states should be, or if it does not make
             sense to think of states as adjacent, then choose 'zeros'.
 
-<<<<<<< HEAD
         x_kindices : np.ndarray, int, shape=(K), default = [0,1,2,3,4...K]
             Describes which state is each sample *x* is from?  Usually doesn't matter, 
             but it does for bar. As a default, we assume the samples are in ``K`` order 
             (the first ``N_k[0]`` samples are from the 0th state, the next ``N_k[1]`` 
             samples from the 1st state, and so forth.
-=======
-            (default: 'zeros', unless specific values are passed in.)
-
-        x_kindices
-            Which state is each x from?  Usually doesn't matter, but does for bar. We assume the samples
-            are in ``K`` order (the first ``N_k[0]`` samples are from the 0th state, the next ``N_k[1]`` samples from
-            the 1st state, and so forth.
->>>>>>> e8a68ff0
 
         n_bootstraps: int
             How many bootstrap free energies will be computed? If None, no bootstraps will be computed.
@@ -640,12 +631,8 @@
         uncertainty_method : string, optional
             Choice of method used to compute asymptotic covariance method,
             or None to use default.  See help for _computeAsymptoticCovarianceMatrix()
-<<<<<<< HEAD
             for more information on various methods. (default : svd)
-=======
-            for more information on various methods. (default: svd)
             The exception is the "bootstrap" option, which requires n_boostraps being defined upon initialization of MBAR.
->>>>>>> e8a68ff0
         warning_cutoff : float, optional
             Warn if squared-uncertainty is negative and larger in magnitude
             than this number (default : 1.0e-10)
@@ -1353,13 +1340,9 @@
             If True, calculate the covariance
         uncertainty_method : string, optional
             Choice of method used to compute asymptotic covariance method, or None to use default
-<<<<<<< HEAD
-            See help for computeAsymptoticCovarianceMatrix() for more information on various methods. (default : None)
-=======
             See help for computeAsymptoticCovarianceMatrix() for more information on various methods.
             if method = "bootstrap" then uncertainty over bootstrap samples is used.
             with bootstraps. (default: None)
->>>>>>> e8a68ff0
         warning_cutoff : float, optional
             Warn if squared-uncertainty is negative and larger in magnitude than this number (default : 1.0e-10)
 
@@ -1748,12 +1731,8 @@
 
         REQUIRED ARGUMENTS
 
-<<<<<<< HEAD
-        A : the matrix whose entries are to be zeroed.
-=======
         A: np.ndarray
             The matrix whose entries are to be zeroed.
->>>>>>> e8a68ff0
 
         """
         for pair in self.samestates:
@@ -1883,14 +1862,9 @@
             If True, will print debug information
         method : str, optional=zeros
             Method for initializing guess at free energies.
-<<<<<<< HEAD
             * zeros : all free energies are initially set to zero
             * mean-reduced-potential : the mean reduced potential is used
-=======
-            * zeros: all free energies are initially set to zero
-            * mean-reduced-potential: the mean reduced potential is used
-            * 'BAR'
->>>>>>> e8a68ff0
+            * 'BAR' : BAR is used to find the free energy difference between consecutive states
 
         """
 
