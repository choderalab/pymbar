##############################################################################
# pymbar: A Python Library for MBAR
#
# Copyright 2017 University of Colorado Boulder
# Copyright 2010-2017 Memorial Sloan-Kettering Cancer Center
# Portions of this software are Copyright (c) 2010-2016 University of Virginia
# Portions of this software are Copyright (c) 2006-2007 The Regents of the University of California.  All Rights Reserved.
# Portions of this software are Copyright (c) 2007-2008 Stanford University and Columbia University.
#
# Authors: Michael Shirts, John Chodera
# Contributors: Kyle Beauchamp, Levi Naden
#
# pymbar is free software: you can redistribute it and/or modify
# it under the terms of the MIT License as
#
# This library is distributed in the hope that it will be useful,
# but WITHOUT ANY WARRANTY; without even the implied warranty of
# MERCHANTABILITY or FITNESS FOR A PARTICULAR PURPOSE.  See the
# MIT License for more details.
#
# You should have received a copy of the MIT License along with pymbar.
##############################################################################

"""
A module implementing the multistate Bennett acceptance ratio (MBAR) method for the analysis
of equilibrium samples from multiple arbitrary thermodynamic states in computing equilibrium
expectations, free energy differences, potentials of mean force, and entropy and enthalpy contributions.

Please reference the following if you use this code in your research:

[1] Shirts MR and Chodera JD. Statistically optimal analysis of samples from multiple equilibrium states.
J. Chem. Phys. 129:124105, 2008.  http://dx.doi.org/10.1063/1.2978177

This module contains implementations of

* MBAR - multistate Bennett acceptance ratio estimator

"""

import math
import numpy as np
import numpy.linalg as linalg
from pymbar import mbar_solvers
from pymbar.utils import kln_to_kn, kn_to_n, ParameterError, DataError, logsumexp, check_w_normalized

DEFAULT_SOLVER_PROTOCOL = mbar_solvers.DEFAULT_SOLVER_PROTOCOL
DEFAULT_SOLVER_TOLERANCE = mbar_solvers.DEFAULT_SOLVER_TOLERANCE

# =========================================================================
# MBAR class definition
# =========================================================================


class MBAR:
    """

    Multistate Bennett acceptance ratio method (MBAR) for the analysis of multiple equilibrium samples.

    Notes
    -----
    Note that this method assumes the data are uncorrelated.

    Correlated data must be subsampled to extract uncorrelated (effectively independent) samples.

    References
    ----------

    [1] Shirts MR and Chodera JD. Statistically optimal analysis of samples from multiple equilibrium states.
    J. Chem. Phys. 129:124105, 2008
    http://dx.doi.org/10.1063/1.2978177
    """
    # =========================================================================

    def __init__(self, u_kn, N_k, maximum_iterations=10000, relative_tolerance=1.0e-7, solver_tolerance=DEFAULT_SOLVER_TOLERANCE, verbose=False, initial_f_k=None,
                 solver_protocol=None, initialize='zeros', x_kindices=None, nbootstraps=None, rseed=None, **kwargs):

        """Initialize multistate Bennett acceptance ratio (MBAR) on a set of simulation data.

        Upon initialization, the dimensionless free energies for all states are computed.
        This may take anywhere from seconds to minutes, depending upon the quantity of data.
        After initialization, the computed free energies may be obtained by a call to :func:`getFreeEnergyDifferences`,
        or expectation at any state of interest can be computed by calls to :func:`computeExpectations`.

        Parameters
        ----------
        u_kn : np.ndarray, float, shape=(K, N_max)
            ``u_kn[k,n]`` is the reduced potential energy of uncorrelated
            configuration n evaluated at state ``k``.
        u_kln : np.ndarray, float, shape (K, L, N_max)
            If the simulation is in form ``u_kln[k,l,n]`` it is converted to ``u_kn`` format

            .. code-block:: python

                u_kn = [ u_1(x_1) u_1(x_2) u_1(x_3) . . . u_1(x_n)
                         u_2(x_1) u_2(x_2) u_2(x_3) . . . u_2(x_n)
                                                    . . .
                         u_k(x_1) u_k(x_2) u_k(x_3) . . . u_k(x_n)]

        N_k :  np.ndarray, int, shape=(K)
            ``N_k[k]`` is the number of uncorrelated snapshots sampled from state ``k``.
            Some may be zero, indicating that there are no samples from that state.

            We assume that the states are ordered such that the first ``N_k``
            are from the first state, the 2nd ``N_k`` the second state, and so
            forth. This only becomes important for BAR -- MBAR does not
            care which samples are from which state.  We should eventually
            allow this assumption to be overwritten by parameters passed
            from above, once ``u_kln`` is phased out.

        maximum_iterations : int, optional
            Set to limit the maximum number of iterations performed (default 10000)
        relative_tolerance : float, optional
            Set to determine the relative tolerance convergence criteria (default 1.0e-7)
        solver_tolerance : float, optional
            Set the tolerance for which to use for solving the mbar equation (see solve_mbar_once()) (default 1.0e-12)
        verbosity : bool, optional
            Set to True if verbose debug output is desired (default False)
        initial_f_k : np.ndarray, float, shape=(K), optional
            Set to the initial dimensionless free energies to use as a
            guess (default None, which sets all f_k = 0)
        solver_protocol : list(dict) or None, optional, default=None
            List of dictionaries to define a sequence of solver algorithms
            and options used to estimate the dimensionless free energies.
            See `pymbar.mbar_solvers.solve_mbar()` for details.  If None,
            use the developers best guess at an appropriate algorithm.

            The default will try to solve with an adaptive solver algorithm
            which alternates between self-consistent iteration and
            Newton-Raphson, where the method with the smallest
            gradient is chosen to improve numerical stability.

        initialize : 'zeros' or 'BAR', optional, Default: 'zeros'
            If equal to 'BAR', use BAR between the pairwise state to
            initialize the free energies.  Eventually, should specify a path;
            for now, it just does it zipping up the states.

            The 'BAR' option works best when the states are ordered such that adjacent states
            maximize the overlap between states. Its up to the user
            to arrange the states in such an order, or at least close to such an order.
            If you are uncertain what the order of states should be, or if it does not make
            sense to think of states as adjacent, then choose 'zeroes'.

            (default: 'zeros', unless specific values are passed in.)
        x_kindices
            Which state is each x from?  Usually doesn't matter, but does for BAR. We assume the samples
            are in ``K`` order (the first ``N_k[0]`` samples are from the 0th state, the next ``N_k[1]`` samples from
            the 1st state, and so forth.

        Notes
        -----
        The reduced potential energy ``u_kn[k,n] = u_k(x_{ln})``, where the reduced potential energy ``u_l(x)`` is
        defined (as in the text) by:
        ``u_k(x) = beta_k [ U_k(x) + p_k V(x) + mu_k' n(x) ]``
        where

        ``beta_k = 1/(kB T_k)`` is the inverse temperature of condition ``k``, where kB is Boltzmann's constant

        ``U_k(x)`` is the potential energy function for state ``k``

        ``p_k`` is the pressure at state ``k`` (if an isobaric ensemble is specified)

        ``V(x)`` is the volume of configuration ``x``

        ``mu_k`` is the M-vector of chemical potentials for the various species, if a (semi)grand ensemble is
        specified, and ``'`` denotes transpose

        ``n(x)`` is the M-vector of numbers of the various molecular species for configuration ``x``,
        corresponding to the chemical potential components of ``mu_m``.

        ``x_n`` indicates that the samples are from ``k`` different simulations of the ``n`` states. These simulations
        need only be a subset of the k states.

        The configurations ``x_ln`` must be uncorrelated.  This can be ensured by subsampling a correlated timeseries
        with a period larger than the statistical inefficiency, which can be estimated from the potential energy
        timeseries ``{u_k(x_ln)}_{n=1}^{N_k}`` using the provided utility
        :func:`pymbar.timeseries.statisticalInefficiency`.
        See the help for this function for more information.

        Examples
        --------

        >>> from pymbar import testsystems
        >>> (x_n, u_kn, N_k, s_n) = testsystems.HarmonicOscillatorsTestCase().sample(mode='u_kn')
        >>> mbar = MBAR(u_kn, N_k)

        """
        for key, val in kwargs.items():
            print("Warning: parameter {}={} is unrecognized and unused.".format(key, val))

        # Store local copies of necessary data.
        # N_k[k] is the number of samples from state k, some of which might be zero.
        self.N_k = np.array(N_k, dtype=np.int64)
        self.N = np.sum(self.N_k)

        # Get dimensions of reduced potential energy matrix, and convert to KxN form if needed.
        if len(np.shape(u_kn)) == 3:
            self.K = np.shape(u_kn)[1]  # need to set self.K, and it's the second index
            u_kn = kln_to_kn(u_kn, N_k=self.N_k)

        # u_kn[k,n] is the reduced potential energy of sample n evaluated at state k
        self.u_kn = np.array(u_kn, dtype=np.float64)

        K, N = np.shape(u_kn)

        if verbose:
            print("K (total states) = %d, total samples = %d" % (K, N))

        if np.sum(self.N_k) != N:
            raise ParameterError(
                'The sum of all N_k must equal the total number of samples (length of second dimension of u_kn.')

        # Store local copies of other data
        self.K = K  # number of thermodynamic states energies are evaluated at
        # N = \sum_{k=1}^K N_k is the total number of samples
        self.N = N  # maximum number of configurations

        # if not defined, identify from which state each sample comes from.
        if x_kindices is not None:
            self.x_kindices = x_kindices
        else:
            self.x_kindices = np.arange(N, dtype=np.int64)
            Nsum = 0
            for k in range(K):
                self.x_kindices[Nsum:Nsum+self.N_k[k]] = k
                Nsum += self.N_k[k]

        # verbosity level -- if True, will print extra debug information
        self.verbose = verbose

        # perform consistency checks on the data.

        # if, for any set of data, all reduced potential energies are the same,
        # they are probably the same state.  We check to within
        # relative_tolerance.

        self.samestates = []
        if self.verbose:
            for k in range(K):
                for l in range(k):
                    diffsum = 0
                    uzero = u_kn[k, :] - u_kn[l, :]
                    diffsum += np.dot(uzero, uzero)
                    if (diffsum < relative_tolerance):
                        self.samestates.append([k, l])
                        self.samestates.append([l, k])
                        print('')
                        print('Warning: states %d and %d have the same energies on the dataset.' % (l, k))
                        print('They are therefore likely to to be the same thermodynamic state.  This can occasionally cause')
                        print('numerical problems with computing the covariance of their energy difference, which must be')
                        print('identically zero in any case. Consider combining them into a single state.')
                        print('')

        # Print number of samples from each state.
        if self.verbose:
            print("N_k = ")
            print(self.N_k)

        # Determine list of k indices for which N_k != 0
        self.states_with_samples = np.where(self.N_k != 0)[0]
        self.states_with_samples = self.states_with_samples.astype(np.int64)

        # Number of states with samples.
        self.K_nonzero = self.states_with_samples.size
        if verbose:
            print("There are %d states with samples." % self.K_nonzero)

        # Initialize estimate of relative dimensionless free energy of each state to zero.
        # Note that f_k[0] will be constrained to be zero throughout.
        # this is default
        self.f_k = np.zeros([self.K], dtype=np.float64)

        # If an initial guess of the relative dimensionless free energies is
        # specified, start with that.
        if initial_f_k is not None:
            if self.verbose:
                print("Initializing f_k with provided initial guess.")
            # Cast to np array.
            initial_f_k = np.array(initial_f_k, dtype=np.float64)
            # Check shape
            if initial_f_k.shape != self.f_k.shape:
                raise ParameterError(
                    "initial_f_k must be a %d-dimensional np array." % self.K)
            # Initialize f_k with provided guess.
            self.f_k = initial_f_k
            if self.verbose:
                print(self.f_k)
            # Shift all free energies such that f_0 = 0.
            self.f_k[:] = self.f_k[:] - self.f_k[0]
        else:
            # Initialize estimate of relative dimensionless free energies.
            self._initializeFreeEnergies(verbose, method=initialize)

            if self.verbose:
                print("Initial dimensionless free energies with method %s" % (initialize))
                print("f_k = ")
                print(self.f_k)

        if solver_protocol is None:
            solver_protocol = ({'method': None},)
        for solver in solver_protocol:
            if 'options' not in solver:
                solver['options'] = dict()
                solver['options']['maximum_iterations'] = maximum_iterations
            if 'verbose' not in solver['options']:
                # should add in other ways to get information out of the scipy solvers, not just adaptive,
                # which might involve passing in different combinations of options, and passing out other strings.
                solver['options']['verbose'] = self.verbose

        np.random.seed(rseed)
        self.rstate = np.random.get_state()

        self.f_k = mbar_solvers.solve_mbar_for_all_states(self.u_kn, self.N_k, self.f_k, solver_protocol, solver_tolerance)

        self.nbootstraps = None
        if nbootstraps != None:
            self.nbootstraps = nbootstraps

            # Set min_sc_iter to 0 for bootstrapping
            for solver in solver_protocol:
                solver['options']['min_sc_iter'] = 0

            self.f_k_boots = np.zeros([self.nbootstraps,self.K])
            allN = int(np.sum(self.N_k))
            rinit = np.zeros(allN, int)
            for b in range(self.nbootstraps):
                f_k_init = self.f_k.copy()  # we need to pass a copy so we don't overwrite the original
                for k in range(K): # randomize within the indices with the same K.
                    # which of the indices are equal to K
                    k_indices = np.where(self.x_kindices == k)[0]
                    # pick new random ones of these K.
                    new_kindices = k_indices[np.random.randint(int(N_k[k]), size=int(N_k[k]))]
                    rinit[k_indices] = new_kindices

                self.f_k_boots[b,:] = mbar_solvers.solve_mbar_for_all_states(self.u_kn[:,rinit], self.N_k, f_k_init, solver_protocol, solver_tolerance)
                if verbose:
                    if b%10==0:
                        print("Calculated {:d}/{:d} bootstrap samples".format(b,self.nbootstraps))

        self.Log_W_nk = mbar_solvers.mbar_log_W_nk(self.u_kn, self.N_k, self.f_k)

        # Print final dimensionless free energies.
        if self.verbose:
            print("Final dimensionless free energies")
            print("f_k = ")
            print(self.f_k)

        if self.verbose:
            print("MBAR initialization complete.")

    @property
    def W_nk(self):
        """Retrieve the weight matrix W_nk from the MBAR algorithm.

        Necessary because they are stored internally as log weights.

        Returns
        -------
        weights : np.ndarray, float, shape=(N, K)
            NxK matrix of weights in the MBAR covariance and averaging formulas

        """
        return np.exp(self.Log_W_nk)

    # =========================================================================
    def getWeights(self):
        """Retrieve the weight matrix W_nk from the MBAR algorithm.

        Necessary because they are stored internally as log weights.

        Returns
        -------
        weights : np.ndarray, float, shape=(N, K)
            NxK matrix of weights in the MBAR covariance and averaging formulas

        """

        return self.W_nk

    # =========================================================================
    def computeEffectiveSampleNumber(self, verbose = False):
        """
        Compute the effective sample number of each state;
        essentially, an estimate of how many samples are contributing to the average
        at given state.  See pymbar/examples for a demonstration.

        It also counts the efficiency of the sampling, which is simply the ratio
        of the effective number of samples at a given state to the total number
        of samples collected.  This is printed in verbose output, but is not
        returned for now.

        Returns
        -------
        N_eff : np.ndarray, float, shape=(K)
                estimated number of samples contributing to estimates at each
                state i. An estimate to how many samples collected just at state
                i would result in similar statistical efficiency as the MBAR
                simulation. Valid for both sampled states (in which the weight
                will be greater than N_k[i], and unsampled states.

        Parameters
        ----------
        verbose : print out information about the effective number of samples

        Notes
        -----

        Using Kish (1965) formula (Kish, Leslie (1965). Survey Sampling. New York: Wiley)

        As the weights become more concentrated in fewer observations, the effective sample size shrinks.
        from http://healthcare-economist.com/2013/08/22/effective-sample-size/

        .. code-block:: none

            effective number of samples contributing to averages carried out at state i
                =  (\sum_{n=1}^N w_in)^2 / \sum_{n=1}^N w_in^2
                =  (\sum_{n=1}^N w_in^2)^-1

        the effective sample number is most useful to diagnose when there are only a few samples
        contributing to the averages.

        Examples
        --------

        >>> from pymbar import testsystems
        >>> [x_kn, u_kln, N_k, s_n] = testsystems.HarmonicOscillatorsTestCase().sample()
        >>> mbar = MBAR(u_kln, N_k)
        >>> N_eff = mbar.computeEffectiveSampleNumber()
        """

        N_eff = np.zeros(self.K)
        for k in range(self.K):
            w = np.exp(self.Log_W_nk[:,k])
            N_eff[k] = 1/np.sum(w**2)
            if verbose:
                print("Effective number of sample in state %d is %10.3f" % (k,N_eff[k]))
                print("Efficiency for state %d is %d/%d = %10.4f" % (k,N_eff[k],len(w),N_eff[k]/len(w)))

        return N_eff

    # =========================================================================
    def computeOverlap(self, return_dict=True):
        """
        Compute estimate of overlap matrix between the states.

        Parameters
        ----------
        return_dict : bool, Default False
            If true, results are a dict, else a tuple

        Returns
        -------
        'scalar' : np.ndarray, float, shape=(K, K)
            One minus the largest nontrival eigenvalue (largest is 1 or -1)
            If return_dict, key is 'scalar'
        'eigenvalues' : np.ndarray, float, shape=(K)
            The sorted (descending) eigenvalues of the overlap matrix.
            If return_dict, key is 'eigenvalues'
        'matrix' : np.ndarray, float, shape=(K, K)
            Estimated state overlap matrix: O[i,j] is an estimate
            of the probability of observing a sample from state i in state j
            If return_dict, key is 'matrix'

        Notes
        -----

        .. code-block:: none

            W.T * W \approx \int (p_i p_j /\sum_k N_k p_k)^2 \sum_k N_k p_k dq^N
                = \int (p_i p_j /\sum_k N_k p_k) dq^N

        Multiplying elementwise by N_i, the elements of row i give the probability
        for a sample from state i being observed in state j.


        Examples
        --------

        >>> from pymbar import testsystems
        >>> (x_kn, u_kn, N_k, s_n) = testsystems.HarmonicOscillatorsTestCase().sample(mode='u_kn')
        >>> mbar = MBAR(u_kn, N_k)
        >>> results = mbar.computeOverlap(return_dict=True)

        """

        W = np.matrix(self.getWeights(), np.float64)
        O = np.multiply(self.N_k, W.T * W)
        (eigenvals, eigevec) = linalg.eig(O)
        # sort in descending order
        eigenvals = np.sort(eigenvals)[::-1]
        overlap_scalar = 1 - eigenvals[1] # 1 minus the second largest eigenvalue

        results_vals = dict()
        results_vals['scalar'] = overlap_scalar
        results_vals['eigenvalues'] = eigenvals
        results_vals['matrix'] = O

        if return_dict:
            return results_vals
        return overlap_scalar, eigenvals, O

    #=========================================================================
    def getFreeEnergyDifferences(self, compute_uncertainty=True, uncertainty_method=None, warning_cutoff=1.0e-10, return_theta=False, return_dict=False):
        """Get the dimensionless free energy differences and uncertainties among all thermodynamic states.


        Parameters
        ----------
        compute_uncertainty : bool, optional
            If False, the uncertainties will not be computed (default: True)
        uncertainty_method : string, optional
            Choice of method used to compute asymptotic covariance method,
            or None to use default.  See help for computeAsymptoticCovarianceMatrix()
            for more information on various methods. (default: svd)
        warning_cutoff : float, optional
            Warn if squared-uncertainty is negative and larger in magnitude
            than this number (default: 1.0e-10)
        return_theta : bool, optional
            Whether or not to return the theta matrix.  Can be useful for complicated differences.
        return_dict: bool, default False
            If true, returns are in a dictionary otherwise a tuple is returned

        Returns
        -------
        'Delta_f' : np.ndarray, float, shape=(K, K)
            Deltaf_ij[i,j] is the estimated free energy difference
            If return_dict, key is 'Delta_f'
        'dDelta_f' : np.ndarray, float, shape=(K, K)
            If compute_uncertainty==True,
            dDeltaf_ij[i,j] is the estimated statistical uncertainty
            (one standard deviation) in Deltaf_ij[i,j].  Otherwise not included.
            If return_dict, key is 'dDelta_f'
        'Theta' : np.ndarray, float, shape=(K, K)
            The theta_matrix if return_theta==True, otherwise not included.
            If return_dict, key is 'Theta'

        Notes
        -----
        Computation of the covariance matrix may take some time for large K.

        The reported statistical uncertainty should, in the asymptotic limit, reflect one standard deviation for the normal distribution of the estimate.
        The true free energy difference should fall within the interval [-df, +df] centered on the estimate 68% of the time, and within
        the interval [-2 df, +2 df] centered on the estimate 95% of the time.
        This will break down in cases where the number of samples is not large enough to reach the asymptotic normal limit.

        See Section III of Reference [1].

        Examples
        --------

        >>> from pymbar import testsystems
        >>> (x_n, u_kn, N_k, s_n) = testsystems.HarmonicOscillatorsTestCase().sample(mode='u_kn')
        >>> mbar = MBAR(u_kn, N_k)
        >>> results = mbar.getFreeEnergyDifferences(return_dict=True)

        """

        if uncertainty_method == 'bootstrap' and self.nbootstraps == None:
            raise ParameterError("Cannot request bootstrap sampling of free energy differences without any bootstraps")

        # Compute free energy differences.
        f_i = np.matrix(self.f_k)
        Deltaf_ij = f_i - f_i.transpose()

        # zero out numerical error for thermodynamically identical states
        self._zerosamestates(Deltaf_ij)

        Deltaf_ij = np.array(Deltaf_ij)  # Convert from np.matrix to np.array

        result_vals = dict()
        return_list = []

        result_vals['Delta_f'] = Deltaf_ij
        return_list.append(Deltaf_ij)

        if compute_uncertainty and uncertainty_method == 'bootstrap':
            diffm = np.zeros([self.K,self.K,self.nbootstraps])
            # take the matrix of differences of f_ij
            for b in range(self.nbootstraps):
                diffm[:,:,b] = np.matrix(self.f_k_boots[b,:]) - np.matrix(self.f_k_boots[b,:]).transpose()
            dDeltaf_ij = np.std(diffm,axis=2)
            result_vals['dDelta_f'] = dDeltaf_ij
            return_list.append(dDeltaf_ij)

        if (compute_uncertainty or return_theta) and uncertainty_method != 'bootstrap':
            # Compute asymptotic covariance matrix.
            Theta_ij = self._computeAsymptoticCovarianceMatrix(
                np.exp(self.Log_W_nk), self.N_k, method=uncertainty_method)

        if compute_uncertainty and uncertainty_method != 'bootstrap':
            dDeltaf_ij = self._ErrorOfDifferences(Theta_ij, warning_cutoff=warning_cutoff)
            # zero out numerical error for thermodynamically identical states
            self._zerosamestates(dDeltaf_ij)
            # Return matrix of free energy differences and uncertainties.
            dDeltaf_ij = np.array(dDeltaf_ij)
            result_vals['dDelta_f'] = dDeltaf_ij
            return_list.append(dDeltaf_ij)

        if return_theta:
            result_vals['Theta'] = Theta_ij
            return_list.append(Theta_ij)

        if return_dict:
            return result_vals
        return tuple(return_list)

    # =========================================================================
    def computeExpectationsInner(self, A_n, u_ln, state_map,
                                 uncertainty_method=None,
                                 warning_cutoff=1.0e-10,
                                 return_theta=False):
        """
        Compute the expectations of multiple observables of phase space functions in multiple states.

        Compute the expectations of multiple observables of phase
        space functions [A_0(x),A_1(x),...,A_i(x)] along with the
        covariances of their estimates at multiple states.

        intended as an internal function to keep all the optimized and
        robust expectation code in one place, but will leave it
        open to allow for later modifications

        It calculates all input observables at all states which are
        specified by the list of states in the state list.

        Parameters
        ----------
        A_n : np.ndarray, float, shape=(I, N)
            A_in[i,n] = A_i(x_n), the value of phase observable i for configuration n
        u_ln : np.ndarray, float, shape=(L, N)
            u_ln[l,n] is the reduced potential of configuration n at state l
            if u_ln = None, we use self.u_kn
        state_map : np.ndarray, int, shape (2,NS) or shape(1,NS)
            If state_map has only one dimension where NS is the total number of states we want to simulate things
            a.  The list will be of the form ``[[0,1,2],[0,1,1]]``. This particular example indicates we want to output
            the properties of three observables total: the first property A[0] at the 0th state, the 2nd property
            A[1] at the 1th state, and the 2nd property A[1] at the 2nd state. This allows us to tailor our output to a
            large number of different situations.
        uncertainty_method : string, optional
            Choice of method used to compute asymptotic covariance method, or None to use default
            See help for computeAsymptoticCovarianceMatrix() for more information on various methods. (default: None)
        warning_cutoff : float, optional
            Warn if squared-uncertainty is negative and larger in magnitude than this number (default: 1.0e-10)
        return_theta : bool, optional
            Whether or not to return the theta matrix.  Can be useful for complicated differences of observables.

        Returns
        -------
        result_vals : dictionary

        Possible keys in the result_vals dictionary:

        'observables': np.ndarray, float, shape = (S)
            results_vals['observables'][i] is the estimate for the expectation of A_state_map[i](x) at the state specified by u_n[state_map[i],:]

        'Theta' : np.ndarray, float, shape = (K+len(state_list), K+len(state_list)) the covariance matrix of log weights.

        'Amin' : np.ndarray, float, shape = (S), needed for reconstructing the covariance one level up.

        'f' : np.ndarray, float, shape = (K+len(state_list)), 'free energies' of the new states (i.e. ln (<A>-Amin+logfactor)) as the log form is easier to work with.

        Notes
        -----

        Situations this will be used for :

        * Multiple observables, single state (called though computeMultipleExpectations)
        * Single observable, multiple states (called through computeExpectations)

            This has two cases: observables that don't change with state, and observables that
            do change with state.
            For example, the set of energies at state k consist in energy function of state
            1 evaluated at state 1, energies of state 2 evaluated at
            state 2, and so forth.

        * Computing only free energies at new states.

        * Would require additional work to work with potentials of mean force, because we need to ignore the functions that are zero when integrating.

        Examples
        --------

        >>> from pymbar import testsystems
        >>> (x_n, u_kn, N_k, s_n) = testsystems.HarmonicOscillatorsTestCase().sample(mode='u_kn')
        >>> mbar = MBAR(u_kn, N_k)
        >>> A_n = np.array([x_n,x_n**2,x_n**3])
        >>> u_n = u_kn[:2,:]
        >>> state_map = np.array([[0,0],[1,0],[2,0],[2,1]],int)
        >>> results = mbar.computeExpectationsInner(A_n, u_n, state_map)

        """
        
        logfactor = 4.0 * np.finfo(np.float64).eps
        # make sure all results are larger than this number.
        # We tried 1 before, but expecations that are all very small (like
        # fraction folded when it is low) cannot be computed accurately.
        # 0 causes warnings in the test with divide by zero, as does 1*eps (though fewer),
        # and even occasionally 2*eps, so we chooose 4*eps

<<<<<<< HEAD
        logfactor = 0  # make sure all results are larger than this number.
                       # We tried 1 before, but expecations that are all very small (like
                       # fraction folded when it is low) cannot be computed accurately.
                       # it's possible  that something really small but > 0 might avoid
                       # errors, but no errors have occured yet.
=======
>>>>>>> 50dfbc9c
        # Retrieve N and K for convenience.
        mapshape = np.shape(state_map) # number of computed expectations we desire
                                               # need to convert to matrix to be able to pick up D=1
        if len(mapshape) < 2:
            # if 1D, it's just a list of states
            state_list = state_map.copy()
            state_map = np.zeros([0,0],np.float64)
            S = 0
        else:  # if 2D, then it's a list of observables and corresponding states
            state_list = state_map[0,:]
            S = mapshape[1]

        # reshape arrays explicitly into 2d (even if only one state) to make it easy to manipulate
        shapeu = np.shape(u_ln)
        if len(shapeu) == 1:
            u_ln = np.reshape(u_ln,[1,shapeu[0]])

        shapeA = np.shape(A_n)
        if len(shapeA) == 1:
            A_n = np.reshape(A_n,[1,shapeA[0]])

        K = self.K
        N = self.N  # N is total number of samples
        result_vals = dict() # dictionary we will store uncertainties in

        # make observables all positive, allowing us to take the logarithm, which is
        # required to prevent overflow in some examples.
        # WARNING: one issue to watch for is if one of the energies is extremely
        # low (-10^10 or lower), but most of the energies of interest are much higher.
        # This could lead to roundoff problems (check with Levi N.)

        L_list = np.unique(state_list)
        NL = len(L_list) # number of states we need to examine
        if S > 0:
            A_list = np.unique(state_map[1,:])  # what are the unique observables
            A_min = np.zeros([len(A_list)], dtype=np.float64)
        else:
            A_list = np.zeros(0,dtype=int)

        logfactors = np.zeros(len(A_list))
        for i in A_list:
            A_min[i] = np.min(A_n[i, :])  # find the minimum
            logfactors[i] = np.abs(logfactor * A_min[i])
            A_n[i, :] = A_n[i, :] - (
                A_min[i] - logfactors[i]
            )  # all values now positive so that we can work in logarithmic scale

        # Augment W_nk, N_k, and c_k for q_A(x) for the observables, with one
        # row for the specified state and I rows for the observable at that
        # state.
        # log weight matrix
        msize = K + NL + S # augmented size; all of the states needed to calculate
                           # the observables, and the observables themselves.
        Log_W_nk = np.zeros([N, msize], np.float64) # log weight matrix
        N_k = np.zeros([msize], np.int64)  # counts
        f_k = np.zeros([msize], np.float64)  # free energies

        # <A> = A(x_n) exp[f_{k} - q_{k}(x_n)] / \sum_{k'=1}^K N_{k'} exp[f_{k'} - q_{k'}(x_n)]
        # Fill in first section of matrix with existing q_k(x) from states.
        Log_W_nk[:, 0:K] = self.Log_W_nk
        N_k[0:K] = self.N_k
        f_k[0:K] = self.f_k


        # Pre-calculate the log denominator: Eqns 13, 14 in MBAR paper
        states_with_samples = (self.N_k > 0)
        log_denominator_n = logsumexp(self.f_k[states_with_samples] - self.u_kn[states_with_samples].T, b=self.N_k[states_with_samples], axis=1)
        # Compute row of W_nk matrix for the extra states corresponding to u_ln
        # that the state list specifies
        for l in L_list:
            la = K+l  #l, augmented
            # Calculate log normalizing constants and log weights via Eqns 13, 14
            log_C_a = -logsumexp(-u_ln[l] - log_denominator_n)
            Log_W_nk[:, la] = log_C_a - u_ln[l] - log_denominator_n
            f_k[la] = log_C_a

        # Compute the remaining rows/columns of W_nk, and calculate
        # their normalizing constants c_k
        for s in range(S):
            sa = K+NL+s  # augmented s
            l = K + state_map[0,s]
            i = state_map[1,s]
            Log_W_nk[:, sa] = np.log(A_n[i, :]) + Log_W_nk[:, l]
            f_k[sa] = -logsumexp(Log_W_nk[:, sa])
            Log_W_nk[:, sa] += f_k[sa]    # normalize this row

        # Compute estimates of A_i[s]
        A_i = np.zeros([S], np.float64)
        for s in range(S):
            A_i[s] = np.exp(-f_k[K + NL + s])

        # Now that covariances are computed, add the constants back to A_i that
        # were required to enforce positivity
        for s in range(S):
            A_i[s] += (A_min[state_map[1,s]] - logfactor)

        # these values may be used outside the routine, so copy back.
        for i in A_list:
            A_n[i, :] = A_n[i,:] + (A_min[i] - logfactor)

        # expectations of the observables at these states
        if S > 0:
            result_vals['observables'] = A_i

        if return_theta:
            Theta_ij = self._computeAsymptoticCovarianceMatrix(
                np.exp(Log_W_nk), N_k, method=uncertainty_method)

            # Note: these variances will be the same whether or not we
            # subtract a different constant from each A_i
            # for efficency, output theta in block form
            #          K*K   K*S  K*NL
            # Theta =  K*S   S*S  NL*S
            #          K*NL  NL*S NL*NL

            # first the observables (S of them), then the free energies (also S of them)
            if S>0:
                si = K+NL+np.arange(S)
            else:
                si = np.zeros(0,dtype=int)
            li = K+state_list
            i = np.concatenate((si,li))
            Theta = Theta_ij[np.ix_(i, i)]
            result_vals['Theta'] = Theta
            if S > 0:
                # we need to return the minimum A as well
                result_vals['Amin'] = (A_min[state_map[1,np.arange(S)]] - logfactor)

        # free energies at these new states
        result_vals['f'] =  f_k[K+state_list]

        # Return expectations and uncertainties.
        return result_vals

        # For reference
        # Covariance of normalization constants is cov(ln A - ln a, ln B - ln b) = (Theta(c_A,c_B)-Theta(c_A,c_b)-Theta(c_B,c_a) + Theta(c_a,c_b))
        # Covariance of the differences of observables is cov(A-B)
        #   = Cov(A,A)+Cov(B,B)-2Cov(A,B) =   A^2 cov(ln A - ln a, ln A - ln a)
        #                                  +  B^2 cov(ln B - ln b, ln B - ln b)
        #                                  +  2AB cov(ln A - ln a, ln B - ln b)
        #                                 =   A^2 (Theta(c_A,c_A) + Theta(c_a,c_a) - 2Theta(c_A,c_a))
        #                                  +  B^2 (Theta(c_B,c_B) + Theta(c_b,c_b) - 2Theta(c_B,c_b))
        #                                  +  2AB (Theta(c_A,c_B) + Theta(c_a,c_b) - Theta(c_A,c_b) - Theta(c_B,c_a))
        #
        # Covariance in two observables = Cov(A,B)
        #                               = cov(exp(ln c_A - ln c_a),exp(ln c_B - ln c_b))
        #                               = AB cov(ln c_A - ln c_a, ln c_B - ln c_b)
        #                               = AB ((Theta(c_A,c_B) + Theta(c_a,c_b) - Theta(c_A,c_b) - Theta(c_B,c_a))
        #
        # Covariance of the differences of observables and a free energy (a could be b, or some other value)
        # is cov(A - ln c_b).
        #
        #   = Cov(exp(ln c_A - ln c_a), exp(ln c_A - ln c_a)) + Cov(c_b,c_b) - 2Cov(exp(ln c_A - ln c_a), c_b)
        #   = A^2 cov(ln c_A - ln c_a, ln c_A - ln c_a) + Cov(c_b,c_b) - 2A cov(ln c_A - ln c_a, ln c_b)
        #   =  A^2 ((Theta(c_A,c_A) + Theta(c_a,c_a) - 2Theta(c_A,c_a)) + Theta(c_b,c_b)
        #     - 2A Theta(c_A,c_b) + 2A Theta(c_a, c_b)
        #
        #   if A is sampled at the same free energy as the difference, then this will become:
        #   =  A^2 ((Theta(c_A,c_A) + Theta(c_a,c_a) - 2Theta(c_A,c_a)) + Theta(c_a,c_a)
        #     - 2A Theta(c_A,c_a) + 2A Theta(c_a, c_a)
        #   =  A^2 (Theta(c_A,c_A) + (A^2+2A+1)Theta(c_a,c_a) -(2A^2+2A)Theta(c_A,c_a)
        #

    #=========================================================================
    def computeCovarianceOfSums(self, d_ij, K, a):

        """
        We wish to calculate the variance of a weighted sum of free energy differences.
        for example ``var(\sum a_i df_i)``.

        We explicitly lay out the calculations for four variables (where each variable
        is a logarithm of a partition function), then generalize.

        The uncertainty in the sum of two weighted differences is

        .. code-block:: none

            var(a1(f_i1 - f_j1) + a2(f_i2 - f_j2)) =
                a1^2 var(f_i1 - f_j1) +
                a2^2 var(f_i2 - f_j2) +
                2 a1 a2 cov(f_i1 - f_j1, f_i2 - f_j2)
            cov(f_i1 - f_j1, f_i2 - f_j2) =
                cov(f_i1,f_i2) -
                cov(f_i1,f_j2) -
                cov(f_j1,f_i2) +
                cov(f_j1,f_j2)

        call:

        .. code-block:: none

            f_i1 = a
            f_j1 = b
            f_i2 = c
            f_j2 = d
            a1^2 var(a-b) + a2^2 var(c-d) + 2a1a2 cov(a-b,c-d)

        we want ``2cov(a-b,c-d) = 2cov(a,c)-2cov(a,d)-2cov(b,c)+2cov(b,d)``,
        since ``var(x-y) = var(x) + var(y) - 2cov(x,y)``,
        then, ``2cov(x,y) = -var(x-y) + var(x) + var(y)``. So, we get

        .. code-block:: none

            2cov(a,c) = -var(a-c) + var(a) + var(c)
            -2cov(a,d) = +var(a-d) - var(a) - var(d)
            -2cov(b,c) = +var(b-c) - var(b) - var(c)
            2cov(b,d) = -var(b-d) + var(b) + var(d)

        adding up, finally :

        .. code-block:: none

            2cov(a-b,c-d) = 2cov(a,c)-2cov(a,d)-2cov(b,c)+2cov(b,d) =
                - var(a-c) + var(a-d) + var(b-c) - var(b-d)

            a1^2 var(a-b)+a2^2 var(c-d)+2a1a2cov(a-b,c-d) =
                a1^2 var(a-b)+a2^2 var(c-d)+a1a2 [-var(a-c)+var(a-d)+var(b-c)-var(b-d)]

            var(a1(f_i1 - f_j1) + a2(f_i2 - f_j2)) =
                a1^2 var(f_i1 - f_j1) + a2^2 var(f_i2 - f_j2) + 2a1 a2 cov(f_i1 - f_j1, f_i2 - f_j2)
            = a1^2 var(f_i1 - f_j1) + a2^2 var(f_i2 - f_j2) + a1 a2 [-var(f_i1 - f_i2) + var(f_i1 - f_j2) + var(f_j1-f_i2) - var(f_j1 - f_j2)]

        assume two arrays of free energy differences, and and array of constant vectors a.
        we want the variance ``var(\sum_k a_k (f_i,k - f_j,k))`` Each set is separated from the other by an offset K
        same process applies with the sum, with the single var terms and the pair terms

        Parameters
        ----------
        d_ij : a matrix of standard deviations of the quantities f_i - f_j
        K : The number of states in each 'chunk', has to be constant
        outputs : KxK variance matrix for the sums or differences ``\sum a_i df_i``
        """

        # todo: vectorize this.
        var_ij = np.square(d_ij)
        d2 = np.zeros([K,K],float)
        n = len(a)
        for i in range(K):
            for j in range(K):
                for k in range(n):
                    d2[i,j] +=  a[k]**2 * var_ij[i+k*K,j+k*K]
                    for l in range(n):
                        d2[i,j] +=  a[k] * a[l] * (-var_ij[i+k*K,i+l*K] + var_ij[i+k*K,j+l*K] + var_ij[j+k*K,i+l*K] - var_ij[j+k*K,j+l*K])

        return np.sqrt(d2)

    #=========================================================================
    def computeExpectations(self, A_n, u_kn=None, output='averages', state_dependent=False,
                            compute_uncertainty=True, uncertainty_method=None,
                            warning_cutoff=1.0e-10, return_theta=False,
                            return_dict=False):
        """Compute the expectation of an observable of a phase space function.

        Compute the expectation of an observable of a single phase space
        function A(x) at all states where potentials are generated.

        Parameters
        ----------
        A_n : np.ndarray, float
            A_n (N_max np float64 array) - A_n[n] = A(x_n)

        u_kn : np.ndarray
            u_kn (energies of state of interest length N)
            default is self.u_kn

        output : string, optional
            'averages' outputs expectations of observables and 'differences' outputs
            a matrix of differences in the observables.

        compute_uncertainty : bool, optional
            If False, the uncertainties will not be computed (default: True)

        uncertainty_method : string, optional
            Choice of method used to compute asymptotic covariance method,
            or None to use default See help for _computeAsymptoticCovarianceMatrix()
            for more information on various methods. (default: None)

        warning_cutoff : float, optional
            Warn if squared-uncertainty is negative and larger in magnitude than this number (default: 1.0e-10)

        state_dependent: bool, whether the expectations are state-dependent.

        return_dict: bool, default False
            If true, return is a dictionary, else its a tuple

        Returns
        -------
        'mu' : np.ndarray, float
            if output is 'averages'
            A_i  (K np float64 array) -  A_i[i] is the estimate for the expectation of A(x) for state i.
            if output is 'differences'
            if return_dict: key is 'mu'
        'sigma' : np.ndarray, float
            dA_i  (K np float64 array) - dA_i[i] is uncertainty estimate (one standard deviation) for A_i[i]
            or
            dA_ij (K np float64 array) - dA_ij[i,j] is uncertainty estimate (one standard deviation) for the difference in A beteen i and j
            or None, if compute_uncertainty is False.
            if return_dict: key is 'sigma'
        'Theta' ((KxK np float64 array): Covariance matrix of log weights
            if return_dict, key is 'Theta'

        References
        ----------

        See Section IV of [1].

        Examples
        --------

        >>> from pymbar import testsystems
        >>> (x_n, u_kn, N_k, s_n) = testsystems.HarmonicOscillatorsTestCase().sample(mode='u_kn')
        >>> mbar = MBAR(u_kn, N_k)
        >>> A_n = x_n
        >>> results = mbar.computeExpectations(A_n, return_dict=True)
        >>> A_n = u_kn[0,:]
        >>> results = mbar.computeExpectations(A_n, output='differences', return_dict=True)
        """

        dims = len(np.shape(A_n))

        if dims > 2:
            print("Warning: dim=3 for (state_dependent==True) matrices for observables and dim=2 for (state_dependent==False) observables are deprecated; we suggest you convert to NxK form instead of NxKxK form.")

        if not state_dependent:
            if dims==2:
                A_n = kn_to_n(A_n, N_k=self.N_k)
                if u_kn is not None:
                    if len(np.shape(u_kn)) == 3:
                        u_kn = kln_to_kn(u_kn, N_k=self.N_k)
                    elif len(np.shape(u_kn)) == 2:
                        u_kn = kn_to_n(u_kn, N_k=self.N_k)
        else:
            if dims==3:
                A_n = kln_to_kn(A_n, N_k=self.N_k)
                if u_kn is not None:
                    if len(np.shape(u_kn)) == 3:
                        u_kn = kln_to_kn(u_kn, N_k=self.N_k)
                    elif len(np.shape(u_kn)) == 2:
                        u_kn = kn_to_n(u_kn, N_k=self.N_k)

        if u_kn is None:
            u_kn = self.u_kn

        # Retrieve N and K for convenience.
        N = self.N
        ushape = np.shape(u_kn)
        if len(ushape) == 1:
            K = 1
        else:
            K = np.shape(u_kn)[0] # number of potentials provided.

        state_map = np.zeros([2,K],int)
        if state_dependent:
            for k in range(K):
                # first property at the first state, 2nd property at the 2nd state
                state_map[0,k] = k
                state_map[1,k] = k
        else:
            # only one property, evaluate at K different states.
            for k in range(K):
                state_map[0,k] = k
                state_map[1,k] = 0

        inner_results = self.computeExpectationsInner(A_n,u_kn,state_map,
                                                      return_theta=compute_uncertainty,
                                                      uncertainty_method=uncertainty_method,
                                                      warning_cutoff=warning_cutoff)

        result_vals = dict()
        result_list = []
        if compute_uncertainty or return_theta:
            # we want the theta matrix for the exponentials of the
            # observables, which means we need to make the
            # transformation.
            Adiag = np.zeros([2*K,2*K],dtype=np.float64)
            diag = np.ones(2*K,dtype=np.float64)
            diag[0:K] = diag[K:2*K] = inner_results['observables']-inner_results['Amin']
            np.fill_diagonal(Adiag,diag)
            Theta = Adiag*inner_results['Theta']*Adiag
            covA_ij = np.array(Theta[0:K,0:K]+Theta[K:2*K,K:2*K]-Theta[0:K,K:2*K]-Theta[K:2*K,0:K])

        if output == 'averages':
            result_vals['mu'] = inner_results['observables']
            result_list.append(result_vals['mu'])
            if compute_uncertainty:
                result_vals['sigma'] = np.sqrt(covA_ij[0:K,0:K].diagonal())
                result_list.append(result_vals['sigma'])

        if output == 'differences':
            A_im = np.matrix(inner_results['observables'])
            A_ij = A_im - A_im.transpose()

            result_vals['mu'] = np.array(A_ij)
            result_list.append(result_vals['mu'])
            if compute_uncertainty:
                result_vals['sigma'] = self._ErrorOfDifferences(covA_ij,warning_cutoff=warning_cutoff)
                result_list.append(result_vals['sigma'])

        if return_theta:
            result_vals['Theta'] = Theta
            result_list.append(Theta)

        if return_dict:
            return result_vals
        return tuple(result_list)

    #=========================================================================
    def computeMultipleExpectations(self, A_in, u_n, compute_uncertainty=True, compute_covariance=False,
                                    uncertainty_method=None, warning_cutoff=1.0e-10, return_theta=False,
                                    return_dict=False):
        """Compute the expectations of multiple observables of phase space functions.

        Compute the expectations of multiple observables of phase
        space functions [A_0(x),A_1(x),...,A_i(x)] at a single state,
        along with the error in the estimates and the uncertainty in
        the estimates.  The state is specified by the choice of u_n,
        which is the energy of the n samples evaluated at a the chosen
        state.


        Parameters:
        -----------

        A_in : np.ndarray, float, shape=(I, k, N)
            A_in[i,n] = A_i(x_n), the value of phase observable i for configuration n at state of interest
        u_n : np.ndarray, float, shape=(N)
            u_n[n] is the reduced potential of configuration n at the state of interest
        compute_uncertainty : bool, optional, default=True
            If True, calculate the uncertainty
        compute_covariance : bool, optional, default=False
            If True, calculate the covariance
        uncertainty_method : string, optional
            Choice of method used to compute asymptotic covariance method, or None to use default
            See help for computeAsymptoticCovarianceMatrix() for more information on various methods. (default: None)
        warning_cutoff : float, optional
            Warn if squared-uncertainty is negative and larger in magnitude than this number (default: 1.0e-10)
        return_dict: bool, default False
            If true, return is a dictionary, else its a tuple

        Returns
        -------
        'mu' : np.ndarray, float, shape=(I)
            result_vals['mu'] is the estimate for the expectation of A_i(x) at the state specified by u_kn
            If return_dict, key will be 'mu'
        'sigma' : np.ndarray, float, shape = (I)
            result_vals['sigma'] is the uncertainty in the expectation of A_state_map[i](x) at the state specified by u_n[state_map[i],:]
            or None if compute_uncertainty is False
            If return_dict, key will be 'sigma'
        'covariances' : np.ndarray, float, shape=(I, I)
            result_vals['covariances'] is the COVARIANCE in the estimates of A_i[i] and A_i[j]: we can't actually take a square root
            or None if compute_covariance is False
            If return_dict, key will be 'covartiances'
        'Theta': np.ndarray, float, shape=(I, I), covariances of the log weights, useful for some additional calculations.
            If return_dict, key will be 'Theta'

        Examples
        --------

        >>> from pymbar import testsystems
        >>> (x_n, u_kn, N_k, s_n) = testsystems.HarmonicOscillatorsTestCase().sample(mode='u_kn')
        >>> mbar = MBAR(u_kn, N_k)
        >>> A_in = np.array([x_n,x_n**2,x_n**3])
        >>> u_n = u_kn[0,:]
        >>> results = mbar.computeMultipleExpectations(A_in, u_kn, return_dict=True)

        """

        # Retrieve N and K for convenience.
        I = A_in.shape[0]  # number of observables
        K = self.K
        N = self.N  # N is total number of samples

        if len(np.shape(A_in)) == 3:
            A_in_old = A_in.copy()  # convert to k by n format
            A_in = np.zeros([I, N], np.float64)
            for i in range(I):
                A_in[i,:] = kn_to_n(A_in_old[i, :, :], N_k=self.N_k)

        if len(np.shape(u_n)) == 2:
            u_n = kn_to_n(u_n, N_k = self.N_k)

        state_map = np.zeros([2,I],int)
        state_map[1,:] = np.arange(I)  # same (first) state for all variables.

        inner_results = self.computeExpectationsInner(A_in,u_n,state_map,
                                                      return_theta=(compute_uncertainty or compute_covariance),
                                                      uncertainty_method=uncertainty_method,
                                                      warning_cutoff=warning_cutoff)
        result_vals = dict()
        return_list = []
        expectations, uncertainties, covariances = None, None, None
        result_vals['mu'] = inner_results['observables']
        return_list.append(result_vals['mu'])

        if compute_uncertainty or compute_covariance or return_theta:
            Adiag = np.zeros([2*I,2*I],dtype=np.float64)
            diag = np.ones(2*I,dtype=np.float64)
            diag[0:I] = diag[I:2*I] = inner_results['observables']-inner_results['Amin']
            np.fill_diagonal(Adiag,diag)
            Theta = Adiag*inner_results['Theta']*Adiag

            if compute_uncertainty:
                covA_ij = np.array(Theta[0:I,0:I]+Theta[I:2*I,I:2*I]-Theta[0:I,I:2*I]-Theta[I:2*I,0:I])
                result_vals['sigma'] = np.sqrt(covA_ij[0:I,0:I].diagonal())
                return_list.append(result_vals['sigma'])

            if compute_covariance:
                # compute estimate of statistical covariance of the observables
                result_vals['covariances'] = inner_results['Theta'][0:I,0:I]
                return_list.append(result_vals['covariances'])

            if return_theta:
                result_vals['Theta'] = Theta
                return_list.append(result_vals['Theta'])

        if return_dict:
            return result_vals
        return tuple(return_list)


    #=========================================================================
    def computePerturbedFreeEnergies(self, u_ln, compute_uncertainty=True, uncertainty_method=None, warning_cutoff=1.0e-10, return_dict=False):
        """Compute the free energies for a new set of states.

        Here, we desire the free energy differences among a set of new states, as well as the uncertainty estimates in these differences.

        Parameters
        ----------
        u_ln : np.ndarray, float, shape=(L, Nmax)
            u_ln[l,n] is the reduced potential energy of uncorrelated
            configuration n evaluated at new state k.  Can be completely indepednent of the original number of states.
        compute_uncertainty : bool, optional, default=True
            If False, the uncertainties will not be computed (default: True)
        uncertainty_method : string, optional
            Choice of method used to compute asymptotic covariance method, or None to use default
            See help for computeAsymptoticCovarianceMatrix() for more information on various methods. (default: None)
        warning_cutoff : float, optional
            Warn if squared-uncertainty is negative and larger in magnitude than this number (default: 1.0e-10)
        return_dict: bool, default False
            If true, return is a dictionary, else its a tuple

        Returns
        -------
        'Delta_f' : np.ndarray, float, shape=(L, L)
            result_vals['Delta_f'] = f_j - f_i, the dimensionless free energy difference between new states i and j
            If return_dict, ket is 'Delta_f'
        'dDelta_f' : np.ndarray, float, shape=(L, L)
            result_vals['dDelta_f'] is the estimated statistical uncertainty in result_vals['Delta_f']
            or not included if `compute_uncertainty` is False
            If return_dict, ket is 'dDelta_f'

        Examples
        --------
        >>> from pymbar import testsystems
        >>> (x_n, u_kn, N_k, s_n) = testsystems.HarmonicOscillatorsTestCase().sample(mode='u_kn')
        >>> mbar = MBAR(u_kn, N_k)
        >>> results = mbar.computePerturbedFreeEnergies(u_kn, return_dict=True)
        """

        # Convert to np matrix.
        u_ln = np.array(u_ln, dtype=np.float64)

        # Get the dimensions of the matrix of reduced potential energies, and convert if necessary
        if len(np.shape(u_ln)) == 3:
            u_ln = kln_to_kn(u_ln, N_k=self.N_k)

        [L, N] = u_ln.shape

        # Check dimensions.
        if (N < self.N):
            raise DataError("There seems to be too few samples in u_kn. You must evaluate at the new potential with all of the samples used originally.")

        state_list = np.arange(L)   # need to get it into the correct shape
        A_in = np.array([0])
        inner_results = self.computeExpectationsInner(A_in, u_ln, state_list,
                                                      return_theta=compute_uncertainty,
                                                      uncertainty_method=uncertainty_method,
                                                      warning_cutoff=warning_cutoff)

        Deltaf_ij, dDeltaf_ij = None, None

        f_k = np.matrix(inner_results['f'])
        result_vals = dict()
        results_list = []
        result_vals['Delta_f'] = np.array(f_k - f_k.transpose())
        results_list.append(result_vals['Delta_f'])

        if compute_uncertainty:
            result_vals['dDelta_f'] = self._ErrorOfDifferences(inner_results['Theta'],warning_cutoff=warning_cutoff)
            results_list.append(result_vals['dDelta_f'])

        # Return matrix of free energy differences and uncertainties.
        if return_dict:
            return result_vals
        return tuple(results_list)

    #=====================================================================

    def computeEntropyAndEnthalpy(self, u_kn=None, uncertainty_method=None, verbose=False, warning_cutoff=1.0e-10, return_dict=False):
        """Decompose free energy differences into enthalpy and entropy differences.

        Compute the decomposition of the free energy difference between
        states 1 and N into reduced free energy differences, reduced potential
        (enthalpy) differences, and reduced entropy (S/k) differences.

        Parameters
        ----------
        u_kn : float, NxK array
            The energies of the state that are being used.
        uncertainty_method : string , optional
            Choice of method used to compute asymptotic covariance method, or None to use default
            See help for computeAsymptoticCovarianceMatrix() for more information on various methods. (default: None)
        warning_cutoff : float, optional
            Warn if squared-uncertainty is negative and larger in magnitude than this number (default: 1.0e-10)
        return_dict: bool, default False
            If true, return is a dictionary, else its a tuple

        Returns
        -------
        'Delta_f' : np.ndarray, float, shape=(K, K)
            results['Delta_f'] is the dimensionless free energy difference f_j - f_i
            If return_dict, key is 'Delta_f'
        'dDelta_f' : np.ndarray, float, shape=(K, K)
            uncertainty in results['Delta_f']
            If return_dict, key is 'dDelta_f'
        'Delta_u' : np.ndarray, float, shape=(K, K)
            results['Delta_u'] is the reduced potential energy difference u_j - u_i
            If return_dict, key is 'Delta_u'
        'dDelta_u' : np.ndarray, float, shape=(K, K)
            uncertainty in results['Delta_u']
            If return_dict, key is 'dDelta_u'
        'Delta_s' : np.ndarray, float, shape=(K, K)
            results['Delta_s'] is the reduced entropy difference S/k between states i and j (s_j - s_i)
            If return_dict, key is 'Delta_s'
        'dDelta_s' : np.ndarray, float, shape=(K, K)
            uncertainty in results['Delta_s']
            If return_dict, key is 'dDelta_s'

        Examples
        --------

        >>> from pymbar import testsystems
        >>> (x_n, u_kn, N_k, s_n) = testsystems.HarmonicOscillatorsTestCase().sample(mode='u_kn')
        >>> mbar = MBAR(u_kn, N_k)
        >>> results = mbar.computeEntropyAndEnthalpy(return_dict=True)

        """
        if verbose:
            print("Computing average energy and entropy by MBAR.")

        dims = len(np.shape(u_kn))
        if dims==3:
            u_kn = kln_to_kn(u_kn, N_k=self.N_k)

        if u_kn is None:
            u_kn = self.u_kn

        # Retrieve N and K for convenience.
        [K,N] = np.shape(u_kn)
        A_in = u_kn.copy()
        state_map = np.zeros([2,K],int)
        for k in range(K):
            state_map[0,k] = k
            state_map[1,k] = k

        inner_results = self.computeExpectationsInner(A_in, u_kn, state_map,
                                                      return_theta=True,
                                                      uncertainty_method=uncertainty_method,
                                                      warning_cutoff=warning_cutoff)

        # construct the covariance matrix of exp(ln c_Ua - ln c_a) - ln c_ca

        Theta = np.zeros([3*K,3*K],dtype=np.float64)
        Theta[0:2*K,0:2*K] = inner_results['Theta']
        Theta[2*K:3*K,:] = Theta[K:2*K,:]
        Theta[:,2*K:3*K] = Theta[:,K:2*K]
        diag = np.ones(3*K,dtype=np.float64)
        diag[0:K] = diag[K:2*K] = inner_results['observables']-inner_results['Amin']
        Adiag = np.matrix(np.zeros([3*K,3*K],dtype=np.float64))
        np.fill_diagonal(Adiag,diag)
        Theta = Adiag*Theta*Adiag

        # Compute reduced free energy difference.
        f_k = np.matrix(inner_results['f'])
        Delta_f_ij = np.array(f_k - f_k.transpose())
        # compute uncertainty matrix in free energies:
        covf = Theta[2*K:3*K,2*K:3*K]
        dDelta_f_ij = self._ErrorOfDifferences(covf,warning_cutoff=warning_cutoff)

        # Compute reduced enthalpy difference.
        u_k = np.matrix(inner_results['observables'])
        Delta_u_ij = np.array(u_k - u_k.transpose())
        # compute uncertainty matrix in energies:
        covu = Theta[0:K,0:K]+Theta[K:2*K,K:2*K]-Theta[0:K,K:2*K]-Theta[K:2*K,0:K]
        dDelta_u_ij = self._ErrorOfDifferences(covu,warning_cutoff=warning_cutoff)

        # Compute reduced entropy difference
        s_k = u_k - f_k
        Delta_s_ij = np.array(s_k - s_k.transpose())
        # compute uncertainty matrix in entropies
        #s_i = u_i - f_i
        #cov(s_i) =   cov(u_i - f_i)
        #         =   cov(exp(ln C_a - ln c_a) + ln c_a)
        #         =   cov(exp(ln C_a - ln c_a), exp(ln C_a - ln c_a)) + cov(ln c_a, ln c_a)
        #           + cov(exp(ln C_a - ln c_a), ln c_a) + cov(ln c_a, exp(ln C_a - ln c_a))
        #         = cov(u,u) + cov(f,f)
        #             + A cov(ln C_a - ln c_a, ln c_a) + A cov(ln c_a, ln C_a - ln c_a)
        #         = cov(u,u) + cov(f,f)
        #             + A cov(ln C_a, ln c_a) - A cov(ln c_a, ln c_a) + A cov(ln c_a, ln C_a) - A cov(ln c_a, ln c_a)
        #         = cov(u,u) + cov(f,f) + A cov(ln C_a,ln c_a) + A cov(ln c_a, ln C_a) - 2A cov(ln_ca,ln_ca)
        #
        covs = covu + covf + Theta[0:K,2*K:3*K] + Theta[2*K:3*K,0:K] - Theta[K:2*K,2*K:3*K] - Theta[2*K:3*K,K:2*K]
        # note: not clear that Theta[K:2*K,2*K:3*K] and Theta[K:2*K,2*K:3*K] are symmetric?
        dDelta_s_ij = self._ErrorOfDifferences(covs,warning_cutoff=warning_cutoff)

        result_vals = dict()
        results_list = []
        result_vals['Delta_f'] = Delta_f_ij
        result_vals['dDelta_f'] = dDelta_f_ij
        result_vals['Delta_u'] = Delta_u_ij
        result_vals['dDelta_u'] = dDelta_u_ij
        result_vals['Delta_s'] = Delta_s_ij
        result_vals['dDelta_s'] = dDelta_s_ij
        results_list.append(Delta_f_ij)
        results_list.append(dDelta_f_ij)
        results_list.append(Delta_u_ij)
        results_list.append(dDelta_u_ij)
        results_list.append(Delta_s_ij)
        results_list.append(dDelta_s_ij)

        if return_dict:
            return result_vals
        return tuple(results_list)

    #=====================================================================

    def computePMF(self, u_n, bin_n, nbins, uncertainties='from-lowest', pmf_reference=None, return_dict=False):
        """
        Compute the free energy of occupying a number of bins.

        This implementation computes the expectation of an indicator-function observable for each bin.

        Parameters
        ----------
        u_n : np.ndarray, float, shape=(N)
            u_n[n] is the reduced potential energy of snapshot n of state k for which the PMF is to be computed.
        bin_n : np.ndarray, float, shape=(N)
            bin_n[n] is the bin index of snapshot n of state k.  bin_n can assume a value in range(0,nbins)
        nbins : int
            The number of bins
        uncertainties : string, optional
            Method for reporting uncertainties (default: 'from-lowest')

            * 'from-lowest' - the uncertainties in the free energy difference with lowest point on PMF are reported
            * 'from-specified' - same as from lowest, but from a user specified point
            * 'from-normalization' - the normalization \sum_i p_i = 1 is used to determine uncertainties spread out through the PMF
            * 'all-differences' - the nbins x nbins matrix df_ij of uncertainties in free energy differences is returned instead of df_i

        pmf_reference : int, optional
            the reference state that is zeroed when uncertainty = 'from-specified'

        return_dict : bool, default False
            Changes the return from a Tuple to a Dict

        Returns
        -------
        'f_i' : np.ndarray, float, shape=(K)
            f_i[i] is the dimensionless free energy of state i, relative to the state of lowest free energy
            If `return_dict`: result_vals['f_i']
        'df_i' : np.ndarray, float, shape=(K)
            df_i[i] is the uncertainty in the difference of f_i with respect to the state of lowest free energy
            Note: if `all-differences` is set for uncertainty method, then the return is 'df_ij'
            If `return_dict`: result_vals['df_i']

        Notes
        -----
        * All bins must have some samples in them from at least one of the states -- this will not work if bin_n.sum(0) == 0. Empty bins should be removed before calling computePMF().
        * This method works by computing the free energy of localizing the system to each bin for the given potential by aggregating the log weights for the given potential.
        * To estimate uncertainties, the NxK weight matrix W_nk is augmented to be Nx(K+nbins) in order to accomodate the normalized weights of states where
        * the potential is given by u_kn within each bin and infinite potential outside the bin.  The uncertainties with respect to the bin of lowest free energy are then computed in the standard way.

        Examples
        --------

        >>> # Generate some test data
        >>> from pymbar import testsystems
        >>> (x_n, u_kn, N_k, s_n) = testsystems.HarmonicOscillatorsTestCase().sample(mode='u_kn')
        >>> # Initialize MBAR on data.
        >>> mbar = MBAR(u_kn, N_k)
        >>> # Select the potential we want to compute the PMF for (here, condition 0).
        >>> u_n = u_kn[0, :]
        >>> # Sort into nbins equally-populated bins
        >>> nbins = 10 # number of equally-populated bins to use
        >>> import numpy as np
        >>> N_tot = N_k.sum()
        >>> x_n_sorted = np.sort(x_n) # unroll to n-indices
        >>> bins = np.append(x_n_sorted[0::int(N_tot/nbins)], x_n_sorted.max()+0.1)
        >>> bin_widths = bins[1:] - bins[0:-1]
        >>> bin_n = np.zeros(x_n.shape, np.int64)
        >>> bin_n = np.digitize(x_n, bins) - 1
        >>> # Compute PMF for these unequally-sized bins.
        >>> results = mbar.computePMF(u_n, bin_n, nbins, return_dict=True)
        >>> # If we want to correct for unequally-spaced bins to get a PMF on uniform measure
        >>> f_i_corrected = results['f_i'] - np.log(bin_widths)

        """

        # Verify that no PMF bins are empty -- we can't deal with empty bins,
        # because the free energy is infinite.
        for i in range(nbins):
            if np.sum(bin_n == i) == 0:
                raise ParameterError(
                    "At least one bin in provided bin_n argument has no samples.  All bins must have samples for free energies to be finite.  Adjust bin sizes or eliminate empty bins to ensure at least one sample per bin.")
        K = self.K

        if len(np.shape(u_n)) == 2:
            u_n = kn_to_n(u_n, N_k = self.N_k)

        if len(np.shape(bin_n)) == 2:
            bin_n = kn_to_n(bin_n, N_k = self.N_k)

        # Compute unnormalized log weights for the given reduced potential
        # u_n.
        log_w_n = self._computeUnnormalizedLogWeights(u_n)

        # Compute the free energies for these states.
        f_i = np.zeros([nbins], np.float64)
        df_i = np.zeros([nbins], np.float64)
        for i in range(nbins):
            # Get linear n-indices of samples that fall in this bin.
            indices = np.where(bin_n == i)

            # Sanity check.
            if (len(indices[0]) == 0):
                raise DataError("WARNING: bin %d has no samples -- all bins must have at least one sample." % i)

            # Compute dimensionless free energy of occupying state i.
            f_i[i] = - logsumexp(log_w_n[indices])

        # Compute uncertainties by forming matrix of W_nk.
        N_k = np.zeros([self.K + nbins], np.int64)
        N_k[0:K] = self.N_k
        W_nk = np.zeros([self.N, self.K + nbins], np.float64)
        W_nk[:, 0:K] = np.exp(self.Log_W_nk)
        for i in range(nbins):
            # Get indices of samples that fall in this bin.
            indices = np.where(bin_n == i)

            # Compute normalized weights for this state.
            W_nk[indices, K + i] = np.exp(log_w_n[indices] + f_i[i])

        # Compute asymptotic covariance matrix using specified method.
        Theta_ij = self._computeAsymptoticCovarianceMatrix(W_nk, N_k)

        # create dictionary to return results
        result_vals = dict()

        if (uncertainties == 'from-lowest') or (uncertainties == 'from-specified'):
            # Report uncertainties in free energy difference from a given point
            # on PMF.

            if (uncertainties == 'from-lowest'):
                # Determine bin index with lowest free energy.
                j = f_i.argmin()
            elif (uncertainties == 'from-specified'):
                if pmf_reference == None:
                    raise ParameterError(
                        "no reference state specified for PMF using uncertainties = from-specified")
                else:
                    j = pmf_reference
            # Compute uncertainties with respect to difference in free energy
            # from this state j.
            for i in range(nbins):
                df_i[i] = math.sqrt(
                    Theta_ij[K + i, K + i] + Theta_ij[K + j, K + j] - 2.0 * Theta_ij[K + i, K + j])

            # Shift free energies so that state j has zero free energy.
            f_i -= f_i[j]

        elif (uncertainties == 'all-differences'):
            # Report uncertainties in all free energy differences.

            diag = Theta_ij.diagonal()
            dii = diag[K, K + nbins]
            d2f_ij = dii + dii.transpose() - 2 * Theta_ij[K:K + nbins, K:K + nbins]

            # unsquare uncertainties
            df_ij = np.sqrt(d2f_ij)

        elif (uncertainties == 'from-normalization'):
            # Determine uncertainties from normalization that \sum_i p_i = 1.

            # Compute bin probabilities p_i
            p_i = np.exp(-f_i - logsumexp(-f_i))

            # todo -- eliminate triple loop over nbins!
            # Compute uncertainties in bin probabilities.
            d2p_i = np.zeros([nbins], np.float64)
            for k in range(nbins):
                for i in range(nbins):
                    for j in range(nbins):
                        delta_ik = 1.0 * (i == k)
                        delta_jk = 1.0 * (j == k)
                        d2p_i[k] += p_i[k] * (p_i[i] - delta_ik) * p_i[
                            k] * (p_i[j] - delta_jk) * Theta_ij[K + i, K + j]

            # Transform from d2p_i to df_i
            d2f_i = d2p_i / p_i ** 2
            df_i = np.sqrt(d2f_i)

        else:
            raise ParameterError("Uncertainty method '%s' not recognized." % uncertainties)

        # return free energy and uncertainty
        # Return dimensionless free energy and uncertainty.
        if return_dict:
            result_vals['f_i'] = f_i
            if uncertainties == 'all-differences':
                result_vals['df_ij'] = df_ij
            else:
                result_vals['df_i'] = df_i
            return result_vals
        return f_i, df_i


    #=========================================================================
    # PRIVATE METHODS - INTERFACES ARE NOT EXPORTED
    #=========================================================================

    def _ErrorOfDifferences(self, cov, warning_cutoff=1.0e-10):
        """
        inputs:
        cov is the covariance matrix of A

        returns the statistical error matrix of A_i - A_j
        """

        diag = np.matrix(cov.diagonal())
        d2 = diag + diag.transpose() - 2 * cov

        # Cast warning_cutoff to compare a negative number
        cutoff = -abs(warning_cutoff)

        # check for any numbers below zero.
        if np.any(d2 < 0.0):
            if np.any(d2 < cutoff):
                print("A squared uncertainty is negative. Largest Magnitude = {0:f}".format(
                    abs(np.min(d2[d2 < cutoff]))))
            else:
                d2[np.logical_and(0 > d2, d2 > cutoff)] = 0.0
        return np.sqrt(np.array(d2))

    def _pseudoinverse(self, A, tol=1.0e-10):
        """Compute the Moore-Penrose pseudoinverse, wraps np.linalg.pinv

        REQUIRED ARGUMENTS
          A (np KxK matrix) - the square matrix whose pseudoinverse is to be computed

        RETURN VALUES
          Ainv (np KxK matrix) - the pseudoinverse

        OPTIONAL VALUES
          tol - the tolerance (relative to largest magnitude singlular value) below which singular values are to not be include in forming pseudoinverse (default: 1.0e-10)

        NOTES
          In previous versions of pymbar / Numpy, we wrote our own pseudoinverse
          because of a bug in Numpy.

        """

        return np.linalg.pinv(A, rcond=tol)

    #=========================================================================

    def _zerosamestates(self, A):
        """
        zeros out states that should be identical

        REQUIRED ARGUMENTS

        A: the matrix whose entries are to be zeroed.

        """

        for pair in self.samestates:
            A[pair[0], pair[1]] = 0
            A[pair[1], pair[0]] = 0

    #=========================================================================
    def _computeAsymptoticCovarianceMatrix(self, W, N_k, method=None):
        """Compute estimate of the asymptotic covariance matrix.

        Parameters
        ----------
        W : np.ndarray, shape=(N, K), dtype='float'
            The normalized weight matrix for snapshots and states.
            W[n, k] is the weight of snapshot n in state k.
        N_k : np.ndarray, shape=(K), dtype='int'
            N_k[k] is the number of samples from state k.
        method : string, optional, default=None
            Method used to compute the asymptotic covariance matrix.
            Must be either "approximate", "svd", or "svd-ew".  If None,
            defaults to "svd-ew".

        Returns
        -------
        Theta: np.ndarray, shape=(K, K), dtype='float'
            Asymptotic covariance matrix

        Notes
        -----
        The computational costs of the various 'method' arguments varies:
          'svd' computes the generalized inverse using the singular value decomposition -- this should be efficient yet accurate (faster)
          'svd-ew' is the same as 'svd', but uses the eigenvalue decomposition of W'W to bypass the need to perform an SVD (fastest)
          'approximate' only requires multiplication of KxN and NxK matrices, but is an approximate underestimate of the uncertainty.

        svd and svd-ew are described in appendix D of Shirts, 2007 JCP, while
        "approximate" in Section 4 of Kong, 2003. J. R. Statist. Soc. B.

        We currently recommend 'svd-ew'.
        """

        # Set 'svd-ew' as default if uncertainty method specified as None.
        if method == None:
            method = 'svd-ew'

        # Get dimensions of weight matrix.
        [N, K] = W.shape

        # Check dimensions
        if(K != N_k.size):
            raise ParameterError(
                'W must be NxK, where N_k is a K-dimensional array.')
        if(np.sum(N_k) != N):
            raise ParameterError('W must be NxK, where N = sum_k N_k.')

        check_w_normalized(W, N_k)

        # Compute estimate of asymptotic covariance matrix using specified method.
        if method == 'approximate':
            # Use fast approximate expression from Kong et al. -- this underestimates the true covariance, but may be a good approximation in some cases and requires no matrix inversions
            # Theta = P'P

            # Construct matrices
            W = np.matrix(W, dtype=np.float64)

            # Compute covariance
            Theta = W.T * W

        elif method == 'svd':
            # Use singular value decomposition based approach given in supplementary material to efficiently compute uncertainty
            # See Appendix D.1, Eq. D4 in [1].

            # Construct matrices
            Ndiag = np.matrix(np.diag(N_k), dtype=np.float64)
            W = np.matrix(W, dtype=np.float64)
            I = np.identity(K, dtype=np.float64)

            # Compute SVD of W
            [U, S, Vt] = linalg.svd(W, full_matrices=False)  # False Avoids O(N^2) memory allocation by only calculting the active subspace of U.
            Sigma = np.matrix(np.diag(S))
            V = np.matrix(Vt).T

            # Compute covariance
            Theta = V * Sigma * self._pseudoinverse(
                I - Sigma * V.T * Ndiag * V * Sigma) * Sigma * V.T

        elif method == 'svd-ew':
            # Use singular value decomposition based approach given in supplementary material to efficiently compute uncertainty
            # The eigenvalue decomposition of W'W is used to forego computing the SVD.
            # See Appendix D.1, Eqs. D4 and D5 of [1].

            # Construct matrices
            Ndiag = np.matrix(np.diag(N_k), dtype=np.float64)
            W = np.matrix(W, dtype=np.float64)
            I = np.identity(K, dtype=np.float64)

            # Compute singular values and right singular vectors of W without using SVD
            # Instead, we compute eigenvalues and eigenvectors of W'W.
            # Note W'W = (U S V')'(U S V') = V S' U' U S V' = V (S'S) V'
            [S2, V] = linalg.eigh(W.T * W)
            # Set any slightly negative eigenvalues to zero.
            S2[np.where(S2 < 0.0)] = 0.0
            # Form matrix of singular values Sigma, and V.
            Sigma = np.matrix(np.diag(np.sqrt(S2)))
            V = np.matrix(V)

            # Compute covariance
            Theta = V * Sigma * self._pseudoinverse(
                I - Sigma * V.T * Ndiag * V * Sigma) * Sigma * V.T

        else:
            # Raise an exception.
            raise ParameterError('Method ' + method + ' unrecognized.')

        return Theta

    #=========================================================================

    def _initializeFreeEnergies(self, verbose=False, method='zeros'):
        """
        Compute an initial guess at the relative free energies.

        OPTIONAL ARGUMENTS
        verbose (boolean) - If True, will print debug information (default: False)
        method (string) - Method for initializing guess at free energies.
        'zeros' - all free energies are initially set to zero
        'mean-reduced-potential' - the mean reduced potential is used

        """

        if (method == 'zeros'):
            # Use zeros for initial free energies.
            if verbose:
                print("Initializing free energies to zero.")
            self.f_k[:] = 0.0
        elif (method == 'mean-reduced-potential'):
            # Compute initial guess at free energies from the mean reduced
            # potential from each state
            if verbose:
                print("Initializing free energies with mean reduced potential for each state.")
            means = np.zeros([self.K], float)
            for k in self.states_with_samples:
                means[k] = self.u_kn[k, 0:self.N_k[k]].mean()
            if (np.max(np.abs(means)) < 0.000001):
                print("Warning: All mean reduced potentials are close to zero. If you are using energy differences in the u_kln matrix, then the mean reduced potentials will be zero, and this is expected behavoir.")
            self.f_k = means
        elif (method == 'BAR'):
            # For now, make a simple list of those states with samples.
            initialization_order = np.where(self.N_k > 0)[0]
            # Initialize all f_k to zero.
            self.f_k[:] = 0.0
            # Initialize the rest
            for index in range(0, np.size(initialization_order) - 1):
                k = initialization_order[index]
                l = initialization_order[index + 1]
                # forward work
                # here, we actually need to distinguish which states are which
                w_F = (
                    self.u_kn[l,self.x_kindices==k] - self.u_kn[k,self.x_kindices==k])
                    #self.u_kln[k, l, 0:self.N_k[k]] - self.u_kln[k, k, 0:self.N_k[k]])
                    # reverse work
                w_R = (
                    self.u_kn[k,self.x_kindices==l] - self.u_kn[l,self.x_kindices==l])
                    #self.u_kln[l, k, 0:self.N_k[l]] - self.u_kln[l, l, 0:self.N_k[l]])

                if (len(w_F) > 0 and len(w_R) > 0):
                    # BAR solution doesn't need to be incredibly accurate to
                    # kickstart NR.
                    import pymbar.bar
                    self.f_k[l] = self.f_k[k] + pymbar.bar.BAR(
                        w_F, w_R, relative_tolerance=0.000001, verbose=False, compute_uncertainty=False)
                else:
                    # no states observed, so we don't need to initialize this free energy anyway, as
                    # the solution is noniterative.
                    self.f_k[l] = 0

        else:
            # The specified method is not implemented.
            raise ParameterError('Method ' + method + ' unrecognized.')

        # Shift all free energies such that f_0 = 0.
        self.f_k[:] = self.f_k[:] - self.f_k[0]

        return

    def _computeUnnormalizedLogWeights(self, u_n):
        """
        Return unnormalized log weights.

        REQUIRED ARGUMENTS
          u_n (N np float64 array) - reduced potential energies at single state

        OPTIONAL ARGUMENTS

        RETURN VALUES
          log_w_n (N array) - unnormalized log weights of each of a number of states

        REFERENCE
          'log weights' here refers to \log [ \sum_{k=1}^K N_k exp[f_k - (u_k(x_n) - u(x_n)] ]
        """
        return -1. * logsumexp(self.f_k + u_n[:, np.newaxis] - self.u_kn.T, b=self.N_k, axis=1)<|MERGE_RESOLUTION|>--- conflicted
+++ resolved
@@ -688,7 +688,7 @@
         >>> results = mbar.computeExpectationsInner(A_n, u_n, state_map)
 
         """
-        
+
         logfactor = 4.0 * np.finfo(np.float64).eps
         # make sure all results are larger than this number.
         # We tried 1 before, but expecations that are all very small (like
@@ -696,14 +696,6 @@
         # 0 causes warnings in the test with divide by zero, as does 1*eps (though fewer),
         # and even occasionally 2*eps, so we chooose 4*eps
 
-<<<<<<< HEAD
-        logfactor = 0  # make sure all results are larger than this number.
-                       # We tried 1 before, but expecations that are all very small (like
-                       # fraction folded when it is low) cannot be computed accurately.
-                       # it's possible  that something really small but > 0 might avoid
-                       # errors, but no errors have occured yet.
-=======
->>>>>>> 50dfbc9c
         # Retrieve N and K for convenience.
         mapshape = np.shape(state_map) # number of computed expectations we desire
                                                # need to convert to matrix to be able to pick up D=1
