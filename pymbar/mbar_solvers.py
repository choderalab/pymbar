from __future__ import division  # Ensure same division behavior in py2 and py3
import logging
import numpy as np
import math
import scipy.optimize
from pymbar.utils import ensure_type, check_w_normalized
import jax
from jax.scipy.special import logsumexp
from jax.ops import index_update, index
from jax.config import config; config.update("jax_enable_x64", True)
import jax.numpy as jnp
import warnings

logger = logging.getLogger(__name__)

# Below are the recommended default protocols (ordered sequence of minimization algorithms / NLE solvers) for solving the MBAR equations.
# Note: we use tuples instead of lists to avoid accidental mutability.
# DEFAULT_SUBSAMPLING_PROTOCOL = (dict(method="L-BFGS-B"), )  # First use BFGS on subsampled data.
# DEFAULT_SOLVER_PROTOCOL = (dict(method="hybr"), )  # Then do fmin hybrid on full dataset.
# Use Adpative solver as first attempt
DEFAULT_SOLVER_METHOD = "adaptive"
DEFAULT_SOLVER_PROTOCOL = (dict(method=DEFAULT_SOLVER_METHOD,),)


def validate_inputs(u_kn, N_k, f_k):
    """Check types and return inputs for MBAR calculations.

    Parameters
    ----------
    u_kn or q_kn : np.ndarray, shape=(n_states, n_samples), dtype='float'
        The reduced potential energies or unnormalized probabilities
    N_k : np.ndarray, shape=(n_states), dtype='int'
        The number of samples in each state
    f_k : np.ndarray, shape=(n_states), dtype='float'
        The reduced free energies of each state

    Returns
    -------
    u_kn or q_kn : np.ndarray, shape=(n_states, n_samples), dtype='float'
        The reduced potential energies or unnormalized probabilities
    N_k : np.ndarray, shape=(n_states), dtype='float'
        The number of samples in each state.  Converted to float because this cast is required when log is calculated.
    f_k : np.ndarray, shape=(n_states), dtype='float'
        The reduced free energies of each state
    """
    n_states, n_samples = u_kn.shape

<<<<<<< HEAD
    u_kn = ensure_type(u_kn, "float", 2, "u_kn or Q_kn", shape=(n_states, n_samples))
    N_k = ensure_type(
        N_k, "float", 1, "N_k", shape=(n_states,), warn_on_cast=False
    )  # Autocast to float because will be eventually used in float calculations.
    f_k = ensure_type(f_k, "float", 1, "f_k", shape=(n_states,))
=======
    return u_kn, N_k, f_k
    u_kn = ensure_type(u_kn, 'float', 2, "u_kn or Q_kn", shape=(n_states, n_samples))
    N_k = ensure_type(N_k, 'float', 1, "N_k", shape=(n_states,), warn_on_cast=False)  # Autocast to float because will be eventually used in float calculations.
    f_k = ensure_type(f_k, 'float', 1, "f_k", shape=(n_states,))
>>>>>>> dc3d5814

    return u_kn, N_k, f_k

def jax_self_consistent_update(u_kn, N_k, f_k, states_with_samples=None):

    # Only the states with samples can contribute to the denominator term.
    if states_with_samples is not None:
        log_denominator_n = logsumexp(f_k[states_with_samples] - u_kn[states_with_samples].T, b=1.0*N_k[states_with_samples], axis=1)
    else:
        log_denominator_n = logsumexp(f_k - u_kn.T, b=1.0*N_k, axis=1) 
    # All states can contribute to the numerator term.
    return -1. * logsumexp(-log_denominator_n - u_kn, axis=1)  # check transpose

jit_self_consistent_update = jax.jit(jax_self_consistent_update)

def self_consistent_update(u_kn, N_k, f_k, states_with_samples=None):
    """Return an improved guess for the dimensionless free energies

    Parameters
    ----------
    u_kn : np.ndarray, shape=(n_states, n_samples), dtype='float'
        The reduced potential energies, i.e. -log unnormalized probabilities
    N_k : np.ndarray, shape=(n_states), dtype='int'
        The number of samples in each state
    f_k : np.ndarray, shape=(n_states), dtype='float'
        The reduced free energies of each state

    Returns
    -------
    f_k : np.ndarray, shape=(n_states), dtype='float'
        Updated estimate of f_k

    Notes
    -----
    Equation C3 in MBAR JCP paper.
    """

    u_kn, N_k, f_k = validate_inputs(u_kn, N_k, f_k)
<<<<<<< HEAD

    states_with_samples = N_k > 0

    # Only the states with samples can contribute to the denominator term.
    log_denominator_n = logsumexp(
        f_k[states_with_samples] - u_kn[states_with_samples].T, b=N_k[states_with_samples], axis=1
    )

    # All states can contribute to the numerator term.
    return -1.0 * logsumexp(-log_denominator_n - u_kn, axis=1)
=======
    return jit_self_consistent_update(u_kn, N_k, f_k, states_with_samples=states_with_samples)

def jax_mbar_gradient(u_kn, N_k, f_k):

    jNk = 1.0*N_k
    log_denominator_n = logsumexp(f_k - u_kn.T, b=jNk, axis=1)
    log_numerator_k = logsumexp(-log_denominator_n - u_kn, axis=1)
    return -1 * jNk * (1.0 - jnp.exp(f_k + log_numerator_k))
>>>>>>> dc3d5814

jit_mbar_gradient = jax.jit(jax_mbar_gradient)

def mbar_gradient(u_kn, N_k, f_k):
    """Gradient of MBAR objective function.

    Parameters
    ----------
    u_kn : np.ndarray, shape=(n_states, n_samples), dtype='float'
        The reduced potential energies, i.e. -log unnormalized probabilities
    N_k : np.ndarray, shape=(n_states), dtype='int'
        The number of samples in each state
    f_k : np.ndarray, shape=(n_states), dtype='float'
        The reduced free energies of each state

    Returns
    -------
    grad : np.ndarray, dtype=float, shape=(n_states)
        Gradient of mbar_objective

    Notes
    -----
    This is equation C6 in the JCP MBAR paper.
    """
    u_kn, N_k, f_k = validate_inputs(u_kn, N_k, f_k)

    return jit_mbar_gradient(u_kn, N_k, f_k)  

def mbar_objective_and_gradient(u_kn, N_k, f_k):
    """Calculates both objective function and gradient for MBAR.

    Parameters
    ----------
    u_kn : np.ndarray, shape=(n_states, n_samples), dtype='float'
        The reduced potential energies, i.e. -log unnormalized probabilities
    N_k : np.ndarray, shape=(n_states), dtype='int'
        The number of samples in each state
    f_k : np.ndarray, shape=(n_states), dtype='float'
        The reduced free energies of each state


    Returns
    -------
    obj : float
        Objective function
    grad : np.ndarray, dtype=float, shape=(n_states)
        Gradient of objective function

    Notes
    -----
    This objective function is essentially a doubly-summed partition function and is
    quite sensitive to precision loss from both overflow and underflow. For optimal
    results, u_kn can be preconditioned by subtracting out a `n` dependent
    vector.

    More optimal precision, the objective function uses math.fsum for the
    outermost sum and logsumexp for the inner sum.
    
    The gradient is equation C6 in the JCP MBAR paper; the objective
    function is its integral.
    """
    u_kn, N_k, f_k = validate_inputs(u_kn, N_k, f_k)

    log_denominator_n = logsumexp(f_k - u_kn.T, b=N_k, axis=1)
    log_numerator_k = logsumexp(-log_denominator_n - u_kn, axis=1)
    grad = -1 * N_k * (1.0 - jnp.exp(f_k + log_numerator_k))

    obj = math.fsum(log_denominator_n) - N_k.dot(f_k)

    return obj, grad

def jax_mbar_hessian(u_kn, N_k, f_k):

    jNk = 1.0*N_k
    log_denominator_n = logsumexp(f_k - u_kn.T, b=jNk, axis=1)
    logW = f_k - u_kn.T - log_denominator_n[:, jnp.newaxis]
    W = jnp.exp(logW)

    H = W.T.dot(W)
    H *= jNk
    H *= jNk[:, jnp.newaxis]
    H -= jnp.diag(W.sum(0) * jNk)

    return -1.0 * H

jit_mbar_hessian = jax.jit(jax_mbar_hessian)

def mbar_hessian(u_kn, N_k, f_k):
    """Hessian of MBAR objective function.

    Parameters
    ----------
    u_kn : np.ndarray, shape=(n_states, n_samples), dtype='float'
        The reduced potential energies, i.e. -log unnormalized probabilities
    N_k : np.ndarray, shape=(n_states), dtype='int'
        The number of samples in each state
    f_k : np.ndarray, shape=(n_states), dtype='float'
        The reduced free energies of each state

    Returns
    -------
    H : np.ndarray, dtype=float, shape=(n_states, n_states)
        Hessian of mbar objective function.

    Notes
    -----
    Equation (C9) in JCP MBAR paper.
    """
    u_kn, N_k, f_k = validate_inputs(u_kn, N_k, f_k)

    return jit_mbar_hessian(u_kn, N_k, f_k)

def jax_mbar_log_W_nk(u_kn, N_k, f_k):

    log_denominator_n = logsumexp(f_k - u_kn.T, b=1.0*N_k, axis=1)
    logW = f_k - u_kn.T - log_denominator_n[:, jnp.newaxis]
    return logW

jit_mbar_log_W_nk = jax.jit(jax_mbar_log_W_nk)

def mbar_log_W_nk(u_kn, N_k, f_k):
    """Calculate the log weight matrix.

    Parameters
    ----------
    u_kn : np.ndarray, shape=(n_states, n_samples), dtype='float'
        The reduced potential energies, i.e. -log unnormalized probabilities
    N_k : np.ndarray, shape=(n_states), dtype='int'
        The number of samples in each state
    f_k : np.ndarray, shape=(n_states), dtype='float'
        The reduced free energies of each state

    Returns
    -------
    logW_nk : np.ndarray, dtype='float', shape=(n_samples, n_states)
        The normalized log weights.

    Notes
    -----
    Equation (9) in JCP MBAR paper.
    """
    u_kn, N_k, f_k = validate_inputs(u_kn, N_k, f_k)

    return jit_mbar_log_W_nk(u_kn, N_k, f_k)


def mbar_W_nk(u_kn, N_k, f_k):
    """Calculate the weight matrix.

    Parameters
    ----------
    u_kn : np.ndarray, shape=(n_states, n_samples), dtype='float'
        The reduced potential energies, i.e. -log unnormalized probabilities
    N_k : np.ndarray, shape=(n_states), dtype='int'
        The number of samples in each state
    f_k : np.ndarray, shape=(n_states), dtype='float'
        The reduced free energies of each state

    Returns
    -------
    W_nk : np.ndarray, dtype='float', shape=(n_samples, n_states)
        The normalized weights.

    Notes
    -----
    Equation (9) in JCP MBAR paper.
    """
    return np.exp(mbar_log_W_nk(u_kn, N_k, f_k))


def adaptive(u_kn, N_k, f_k, tol=1.0e-12, options=None):

    """
    Determine dimensionless free energies by a combination of Newton-Raphson iteration and self-consistent iteration.
    Picks whichever method gives the lowest gradient.
    Is slower than NR since it calculates the log norms twice each iteration.

    OPTIONAL ARGUMENTS
    tol (float between 0 and 1) - relative tolerance for convergence (default 1.0e-12)

    options: dictionary of options
        gamma (float between 0 and 1) - incrementor for NR iterations (default 1.0).  Usually not changed now, since adaptively switch.
        maximum_iterations (int) - maximum number of Newton-Raphson iterations (default 250: either NR converges or doesn't, pretty quickly)
        verbose (boolean) - verbosity level for debug output

    NOTES


    This method determines the dimensionless free energies by
    minimizing a convex function whose solution is the desired
    estimator.  The original idea came from the construction of a
    likelihood function that independently reproduced the work of
    Geyer (see [1] and Section 6 of [2]).  This can alternatively be
    formulated as a root-finding algorithm for the Z-estimator.  More
    details of this procedure will follow in a subsequent paper.  Only
    those states with nonzero counts are include in the estimation
    procedure.

    REFERENCES
    See Appendix C.2 of [1].

    """
    # put the defaults here in case we get passed an 'options' dictionary that is only partial
    options.setdefault("verbose", False)
    options.setdefault("maximum_iterations", 250)
    options.setdefault("print_warning", False)
    options.setdefault("gamma", 1.0)

    gamma = options["gamma"]
    doneIterating = False
    if options["verbose"] == True:
        logger.info(
            "Determining dimensionless free energies by Newton-Raphson / self-consistent iteration."
        )

    if tol < 1.5e-15:
        logger.info("Tolerance may be too close to machine precision to converge.")
    # keep track of Newton-Raphson and self-consistent iterations
    nr_iter = 0
    sci_iter = 0

    f_sci = jnp.zeros(len(f_k), dtype=jnp.float64)
    f_nr = jnp.zeros(len(f_k), dtype=jnp.float64)

    # Perform Newton-Raphson iterations (with sci computed on the way)

    # usually calculated at the end of the loop and saved, but we need
    # to calculate the first time.
    g = mbar_gradient(u_kn, N_k, f_k)  # Objective function gradient.

    for iteration in range(0, options["maximum_iterations"]):

        H = mbar_hessian(u_kn, N_k, f_k)  # Objective function hessian
        Hinvg = jnp.linalg.lstsq(H, g, rcond=-1)[0]
        Hinvg -= Hinvg[0]
        f_nr = f_k - gamma * Hinvg

        # self-consistent iteration gradient norm and saved log sums.
        f_sci = self_consistent_update(u_kn, N_k, f_k)
        f_sci = f_sci - f_sci[0]  # zero out the minimum
        g_sci = mbar_gradient(u_kn, N_k, f_sci)
        gnorm_sci = jnp.dot(g_sci, g_sci)

        # newton raphson gradient norm and saved log sums.
        g_nr = mbar_gradient(u_kn, N_k, f_nr)
        gnorm_nr = jnp.dot(g_nr, g_nr)

        # we could save the gradient, for the next round, but it's not too expensive to
        # compute since we are doing the Hessian anyway.

        if options["verbose"]:
            logger.info(
                "self consistent iteration gradient norm is %10.5g, Newton-Raphson gradient norm is %10.5g"
                % (gnorm_sci, gnorm_nr)
            )
        # decide which directon to go depending on size of gradient norm
        f_old = f_k
        if gnorm_sci < gnorm_nr or sci_iter < 2:
            f_k = f_sci
            g = g_sci
            sci_iter += 1
            if options["verbose"]:
                if sci_iter < 2:
                    logger.info("Choosing self-consistent iteration on iteration %d" % iteration)
                else:
                    logger.info(
                        "Choosing self-consistent iteration for lower gradient on iteration %d"
                        % iteration
                    )
        else:
            f_k = f_nr
            g = g_nr
            nr_iter += 1
            if options["verbose"]:
                logger.info("Newton-Raphson used on iteration %d" % iteration)

<<<<<<< HEAD
        div = np.abs(f_k[1:])  # what we will divide by to get relative difference
        zeroed = np.abs(f_k[1:]) < np.min(
            [10 ** -8, tol]
        )  # check which values are near enough to zero, hard coded max for now.
        div[zeroed] = 1.0  # for these values, use absolute values.
        max_delta = np.max(np.abs(f_k[1:] - f_old[1:]) / div)
        if np.isnan(max_delta) or (max_delta < tol):
=======
        div = jnp.abs(f_k[1:]) # what we will divide by to get relative difference
        zeroed = jnp.abs(f_k[1:])< np.min([10**-8,tol]) # check which values are near enough to zero, hard coded max for now.
        #div[zeroed] = 1.0  # for these values, use absolute values.
        jax.ops.index_update(div,index[zeroed],1.0)
        max_delta = jnp.max(jnp.abs(f_k[1:]-f_old[1:])/div)
        if jnp.isnan(max_delta) or (max_delta < tol):
>>>>>>> dc3d5814
            doneIterating = True
            break

    if doneIterating:
<<<<<<< HEAD
        if options["verbose"]:
            logger.info(
                "Converged to tolerance of {:e} in {:d} iterations.".format(
                    max_delta, iteration + 1
                )
            )
            logger.info(
                "Of {:d} iterations, {:d} were Newton-Raphson iterations and {:d} were self-consistent iterations".format(
                    iteration + 1, nr_iter, sci_iter
                )
            )
            if np.all(f_k == 0.0):
=======
        if options['verbose']:
            print('Converged to tolerance of {:e} in {:d} iterations.'.format(max_delta, iteration + 1))
            print('Of {:d} iterations, {:d} were Newton-Raphson iterations and {:d} were self-consistent iterations'.format(iteration + 1, nr_iter, sci_iter))
            if jnp.all(f_k == 0.0):
>>>>>>> dc3d5814
                # all f_k appear to be zero
                logger.info("WARNING: All f_k appear to be zero.")
    else:
        logger.warning("WARNING: Did not converge to within specified tolerance.")
        if options["maximum_iterations"] <= 0:
            logger.warning(
                "No iterations ran be cause maximum_iterations was <= 0 ({:s})!".format(
                    options["maximum_iterations"]
                )
            )
        else:
            logger.warning(
                "max_delta = {:e}, tol = {:e}, maximum_iterations = {:d}, iterations completed = {:d}".format(
                    max_delta, tol, options["maximum_iterations"], iteration
                )
            )
    return f_k

def jax_precondition_u_kn(u_kn,N_k,f_k):

    u_kn = u_kn - u_kn.min(0)
    u_kn += (logsumexp(f_k - u_kn.T, b=1.0*N_k, axis=1)) - N_k.dot(f_k) / N_k.sum()
    return u_kn

jit_precondition_u_kn = jax.jit(jax_precondition_u_kn)

def precondition_u_kn(u_kn, N_k, f_k):
    """Subtract a sample-dependent constant from u_kn to improve precision

    Parameters
    ----------
    u_kn : np.ndarray, shape=(n_states, n_samples), dtype='float'
        The reduced potential energies, i.e. -log unnormalized probabilities
    N_k : np.ndarray, shape=(n_states), dtype='int'
        The number of samples in each state
    f_k : np.ndarray, shape=(n_states), dtype='float'
        The reduced free energies of each state

    Returns
    -------
    u_kn : np.ndarray, shape=(n_states, n_samples), dtype='float'
        The reduced potential energies, i.e. -log unnormalized probabilities

    Notes
    -----
    Returns u_kn - x_n, where x_n is based on the current estimate of f_k.
    Upon subtraction of x_n, the MBAR objective function changes by an
    additive constant, but its derivatives remain unchanged.  We choose
    x_n such that the current objective function value is zero, which
    should give maximum precision in the objective function.
    """
    u_kn, N_k, f_k = validate_inputs(u_kn, N_k, f_k)
    return jit_precondition_u_kn(u_kn, N_k, f_k)

def solve_mbar_once(
    u_kn_nonzero, N_k_nonzero, f_k_nonzero, method="hybr", tol=1e-12, options=None
):
    """Solve MBAR self-consistent equations using some form of equation solver.

    Parameters
    ----------
    u_kn_nonzero : np.ndarray, shape=(n_states, n_samples), dtype='float'
        The reduced potential energies, i.e. -log unnormalized probabilities
        for the nonempty states
    N_k_nonzero : np.ndarray, shape=(n_states), dtype='int'
        The number of samples in each state for the nonempty states
    f_k_nonzero : np.ndarray, shape=(n_states), dtype='float'
        The reduced free energies for the nonempty states
    method : str, optional, default="hybr"
        The optimization routine to use.  This can be any of the methods
        available via scipy.optimize.minimize() or scipy.optimize.root().
    tol : float, optional, default=1E-14
        The convergance tolerance for minimize() or root()
    verbose: bool
        Whether to print information about the solution method.
    options: dict, optional, default=None
        Optional dictionary of algorithm-specific parameters.  See
        scipy.optimize.root or scipy.optimize.minimize for details.

    Returns
    -------
    f_k : np.ndarray
        The converged reduced free energies.
    results : dict
        Dictionary containing entire results of optimization routine, may
        be useful when debugging convergence.

    Notes
    -----
    This function requires that N_k_nonzero > 0--that is, you should have
    already dropped all the states for which you have no samples.
    Internally, this function works in a reduced coordinate system defined
    by subtracting off the first component of f_k and fixing that component
    to be zero.

    For fast but precise convergence, we recommend calling this function
    multiple times to polish the result.  `solve_mbar()` facilitates this.
    """
    u_kn_nonzero, N_k_nonzero, f_k_nonzero = validate_inputs(
        u_kn_nonzero, N_k_nonzero, f_k_nonzero
    )
    f_k_nonzero = f_k_nonzero - f_k_nonzero[0]  # Work with reduced dimensions with f_k[0] := 0
    u_kn_nonzero = precondition_u_kn(u_kn_nonzero, N_k_nonzero, f_k_nonzero)

    pad = lambda x: np.pad(
        x, (1, 0), mode="constant"
    )  # Helper function inserts zero before first element
    unpad_second_arg = lambda obj, grad: (
        obj,
        grad[1:],
    )  # Helper function drops first element of gradient

    # Create objective functions / nonlinear equations to send to scipy.optimize, fixing f_0 = 0
    grad = lambda x: mbar_gradient(u_kn_nonzero, N_k_nonzero, pad(x))[
        1:
    ]  # Objective function gradient
    grad_and_obj = lambda x: unpad_second_arg(
        *mbar_objective_and_gradient(u_kn_nonzero, N_k_nonzero, pad(x))
    )  # Objective function gradient and objective function
    hess = lambda x: mbar_hessian(u_kn_nonzero, N_k_nonzero, pad(x))[1:][
        :, 1:
    ]  # Hessian of objective function

    with warnings.catch_warnings(record=True) as w:
        if method in [
            "L-BFGS-B",
            "dogleg",
            "CG",
            "BFGS",
            "Newton-CG",
            "TNC",
            "trust-ncg",
            "SLSQP",
        ]:
            if method in ["L-BFGS-B", "CG"]:
                hess = None  # To suppress warning from passing a hessian function.
            results = scipy.optimize.minimize(
                grad_and_obj,
                f_k_nonzero[1:],
                jac=True,
                hess=hess,
                method=method,
                tol=tol,
                options=options,
            )
            f_k_nonzero = pad(results["x"])
        elif method == "adaptive":
            results = adaptive(u_kn_nonzero, N_k_nonzero, f_k_nonzero, tol=tol, options=options)
            f_k_nonzero = (
                results  # they are the same for adaptive, until we decide to return more.
            )
        else:
            results = scipy.optimize.root(
                grad, f_k_nonzero[1:], jac=hess, method=method, tol=tol, options=options
            )
            f_k_nonzero = pad(results["x"])

    # If there were runtime warnings, show the messages
    if len(w) > 0:
        can_ignore = True
        for warn_msg in w:
            if "Unknown solver options" in str(warn_msg.message):
                continue
            warnings.showwarning(
                warn_msg.message,
                warn_msg.category,
                warn_msg.filename,
                warn_msg.lineno,
                warn_msg.file,
                "",
            )
            can_ignore = False  # If any warning is not just unknown options, can ]not skip check
        if not can_ignore:
            # Ensure MBAR solved correctly
            w_nk_check = mbar_W_nk(u_kn_nonzero, N_k_nonzero, f_k_nonzero)
            check_w_normalized(w_nk_check, N_k_nonzero)
            logger.warning(
                "MBAR weights converged within tolerance, despite the SciPy Warnings. Please validate your results."
            )

    return f_k_nonzero, results


def solve_mbar(u_kn_nonzero, N_k_nonzero, f_k_nonzero, solver_protocol=None):
    """Solve MBAR self-consistent equations using some sequence of equation solvers.

    Parameters
    ----------
    u_kn_nonzero : np.ndarray, shape=(n_states, n_samples), dtype='float'
        The reduced potential energies, i.e. -log unnormalized probabilities
        for the nonempty states
    N_k_nonzero : np.ndarray, shape=(n_states), dtype='int'
        The number of samples in each state for the nonempty states
    f_k_nonzero : np.ndarray, shape=(n_states), dtype='float'
        The reduced free energies for the nonempty states
    solver_protocol: tuple(dict()), optional, default=None
        Optional list of dictionaries of steps in solver protocol.
        If None, a default protocol will be used.

    Returns
    -------
    f_k : np.ndarray
        The converged reduced free energies.
    all_results : list(dict())
        List of results from each step of solver_protocol.  Each element in
        list contains the results dictionary from solve_mbar_once()
        for the corresponding step.

    Notes
    -----
    This function requires that N_k_nonzero > 0--that is, you should have
    already dropped all the states for which you have no samples.
    Internally, this function works in a reduced coordinate system defined
    by subtracting off the first component of f_k and fixing that component
    to be zero.

    This function calls `solve_mbar_once()` multiple times to achieve
    converged results.  Generally, a single call to solve_mbar_once()
    will not give fully converged answers because of limited numerical precision.
    Each call to `solve_mbar_once()` re-conditions the nonlinear
    equations using the current guess.
    """
    if solver_protocol is None:
        solver_protocol = DEFAULT_SOLVER_PROTOCOL
    for protocol in solver_protocol:
        if protocol["method"] is None:
            protocol["method"] = DEFAULT_SOLVER_METHOD

    all_results = []
    for k, options in enumerate(solver_protocol):
        f_k_nonzero, results = solve_mbar_once(u_kn_nonzero, N_k_nonzero, f_k_nonzero, **options)
        all_results.append(results)
        all_results.append(
            (
                "Final gradient norm: %.3g"
                % np.linalg.norm(mbar_gradient(u_kn_nonzero, N_k_nonzero, f_k_nonzero))
            )
        )
    return f_k_nonzero, all_results


def solve_mbar_for_all_states(u_kn, N_k, f_k, states_with_samples, solver_protocol):
    """Solve for free energies of states with samples, then calculate for
    empty states.

    Parameters
    ----------
    u_kn : np.ndarray, shape=(n_states, n_samples), dtype='float'
        The reduced potential energies, i.e. -log unnormalized probabilities
    N_k : np.ndarray, shape=(n_states), dtype='int'
        The number of samples in each state
    f_k : np.ndarray, shape=(n_states), dtype='float'
        The reduced free energies of each state
    solver_protocol: tuple(dict()), optional, default=None
        Sequence of dictionaries of steps in solver protocol for final
        stage of refinement.

    Returns
    -------
    f_k : np.ndarray, shape=(n_states), dtype='float'
        The free energies of states
    """

    if len(states_with_samples) == 1:
        f_k_nonzero = np.array([0.0])
    else:
        f_k_nonzero, all_results = solve_mbar(
            u_kn[states_with_samples],
            N_k[states_with_samples],
            f_k[states_with_samples],
            solver_protocol=solver_protocol,
        )

    f_k[states_with_samples] = np.array(f_k_nonzero)

    # Update all free energies because those from states with zero samples are not correctly computed by solvers.
    f_k = np.array(self_consistent_update(u_kn, N_k, f_k, states_with_samples))
    # This is necessary because state 0 might have had zero samples,
    # but we still want that state to be the reference with free energy 0.
    f_k -= f_k[0]

    return f_k<|MERGE_RESOLUTION|>--- conflicted
+++ resolved
@@ -45,18 +45,10 @@
     """
     n_states, n_samples = u_kn.shape
 
-<<<<<<< HEAD
-    u_kn = ensure_type(u_kn, "float", 2, "u_kn or Q_kn", shape=(n_states, n_samples))
-    N_k = ensure_type(
-        N_k, "float", 1, "N_k", shape=(n_states,), warn_on_cast=False
-    )  # Autocast to float because will be eventually used in float calculations.
-    f_k = ensure_type(f_k, "float", 1, "f_k", shape=(n_states,))
-=======
     return u_kn, N_k, f_k
     u_kn = ensure_type(u_kn, 'float', 2, "u_kn or Q_kn", shape=(n_states, n_samples))
     N_k = ensure_type(N_k, 'float', 1, "N_k", shape=(n_states,), warn_on_cast=False)  # Autocast to float because will be eventually used in float calculations.
     f_k = ensure_type(f_k, 'float', 1, "f_k", shape=(n_states,))
->>>>>>> dc3d5814
 
     return u_kn, N_k, f_k
 
@@ -95,18 +87,6 @@
     """
 
     u_kn, N_k, f_k = validate_inputs(u_kn, N_k, f_k)
-<<<<<<< HEAD
-
-    states_with_samples = N_k > 0
-
-    # Only the states with samples can contribute to the denominator term.
-    log_denominator_n = logsumexp(
-        f_k[states_with_samples] - u_kn[states_with_samples].T, b=N_k[states_with_samples], axis=1
-    )
-
-    # All states can contribute to the numerator term.
-    return -1.0 * logsumexp(-log_denominator_n - u_kn, axis=1)
-=======
     return jit_self_consistent_update(u_kn, N_k, f_k, states_with_samples=states_with_samples)
 
 def jax_mbar_gradient(u_kn, N_k, f_k):
@@ -115,7 +95,6 @@
     log_denominator_n = logsumexp(f_k - u_kn.T, b=jNk, axis=1)
     log_numerator_k = logsumexp(-log_denominator_n - u_kn, axis=1)
     return -1 * jNk * (1.0 - jnp.exp(f_k + log_numerator_k))
->>>>>>> dc3d5814
 
 jit_mbar_gradient = jax.jit(jax_mbar_gradient)
 
@@ -392,27 +371,16 @@
             if options["verbose"]:
                 logger.info("Newton-Raphson used on iteration %d" % iteration)
 
-<<<<<<< HEAD
-        div = np.abs(f_k[1:])  # what we will divide by to get relative difference
-        zeroed = np.abs(f_k[1:]) < np.min(
-            [10 ** -8, tol]
-        )  # check which values are near enough to zero, hard coded max for now.
-        div[zeroed] = 1.0  # for these values, use absolute values.
-        max_delta = np.max(np.abs(f_k[1:] - f_old[1:]) / div)
-        if np.isnan(max_delta) or (max_delta < tol):
-=======
         div = jnp.abs(f_k[1:]) # what we will divide by to get relative difference
         zeroed = jnp.abs(f_k[1:])< np.min([10**-8,tol]) # check which values are near enough to zero, hard coded max for now.
         #div[zeroed] = 1.0  # for these values, use absolute values.
         jax.ops.index_update(div,index[zeroed],1.0)
         max_delta = jnp.max(jnp.abs(f_k[1:]-f_old[1:])/div)
         if jnp.isnan(max_delta) or (max_delta < tol):
->>>>>>> dc3d5814
             doneIterating = True
             break
 
     if doneIterating:
-<<<<<<< HEAD
         if options["verbose"]:
             logger.info(
                 "Converged to tolerance of {:e} in {:d} iterations.".format(
@@ -425,12 +393,6 @@
                 )
             )
             if np.all(f_k == 0.0):
-=======
-        if options['verbose']:
-            print('Converged to tolerance of {:e} in {:d} iterations.'.format(max_delta, iteration + 1))
-            print('Of {:d} iterations, {:d} were Newton-Raphson iterations and {:d} were self-consistent iterations'.format(iteration + 1, nr_iter, sci_iter))
-            if jnp.all(f_k == 0.0):
->>>>>>> dc3d5814
                 # all f_k appear to be zero
                 logger.info("WARNING: All f_k appear to be zero.")
     else:
