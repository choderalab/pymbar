--- conflicted
+++ resolved
@@ -327,16 +327,12 @@
         initial_f_k = mbar.f_k  # start from the previous final free energies to speed convergence
 
     mbar = pymbar.MBAR(
-<<<<<<< HEAD
-        u_kn, Nall_k, verbose=False, relative_tolerance=1e-12, solver_protocol="robust", initial_f_k=initial_f_k
-=======
         u_kn,
         Nall_k,
         verbose=False,
         relative_tolerance=1e-12,
         solver_protocol="robust",
         initial_f_k=initial_f_k,
->>>>>>> ee921472
     )
 
     # ------------------------------------------------------------------------
