--- conflicted
+++ resolved
@@ -743,14 +743,10 @@
 mbar_options['verbose'] = True
 pmf = PMF(u_kn,N_k,mbar_options=mbar_options)
 print("Computing PMF ...")
-<<<<<<< HEAD
 histogram_parameters = dict()
 histogram_parameters['bin_edges'] = bin_edges
 pmf.generatePMF(u_n, x_n, histogram_parameters = histogram_parameters)
 results = pmf.getPMF(bin_centers[:,0], uncertainties = 'from-specified', pmf_reference = 0.0)
-=======
-results = mbar.computePMF(u_n, bin_n, nbins, uncertainties = 'from-specified', pmf_reference = zeroindex)
->>>>>>> c91b6dd6
 f_i = results['f_i']
 df_i = results['df_i']
 
@@ -845,7 +841,6 @@
 
 # initialize PMF
 print("Computing PMF ...")
-<<<<<<< HEAD
 pmf = PMF(u_kn, N_k)
 # Compute PMF.          
 
@@ -855,11 +850,6 @@
 delta = 0.0001  # to break ties in things being too close.
 
 results = pmf.getPMF(bin_centers+delta, uncertainties = 'from-specified', pmf_reference = [0,0])
-
-=======
-[f_i, df_i] 
-results = mbar.computePMF(u_n, bin_n, nbins, uncertainties = 'from-specified', pmf_reference = zeroindex)
->>>>>>> c91b6dd6
 f_i = results['f_i']
 df_i = results['df_i']
 
