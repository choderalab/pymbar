#!/usr/bin/python

"""
Estimate 2D potential of mean force for alanine dipeptide parallel tempering data using MBAR.

PROTOCOL

* Potential energies and (phi, psi) torsions from parallel tempering simulation are read in by temperature
* Replica trajectories of potential energies and torsions are reconstructed to reflect their true temporal
  correlation, and then subsampled to produce statistically independent samples, collecting them again by temperature
* The `pymbar` class is initialized to compute the dimensionless free energies at each temperature using MBAR
* The torsions are binned into sequentially labeled bins in two dimensions
* The relative free energies and uncertainties of these torsion bins at the temperature of interest is estimated
* The 2D PMF is written out

REFERENCES

[1] Shirts MR and Chodera JD. Statistically optimal analysis of samples from multiple equilibrium states.
J. Chem. Phys. 129:124105, 2008
http://dx.doi.org/10.1063/1.2978177
"""

#===================================================================================================
# IMPORTS
#===================================================================================================

from __future__ import print_function
import numpy as np
from math import *
import pymbar # for MBAR analysis
from pymbar import timeseries # for timeseries analysis
import os
import os.path

#===================================================================================================
# CONSTANTS
#===================================================================================================

kB = 1.3806503 * 6.0221415 / 4184.0 # Boltzmann constant in kcal/mol/K

#===================================================================================================
# PARAMETERS
#===================================================================================================

data_directory = 'data/' # directory containing the parallel tempering data
temperature_list_filename = os.path.join(data_directory, 'temperatures') # file containing temperatures in K
free_energies_filename = 'f_k.out'
potential_energies_filename = os.path.join(data_directory, 'energies', 'potential-energies') # file containing total energies (in kcal/mol) for each temperature and snapshot
trajectory_segment_length = 20 # number of snapshots in each contiguous trajectory segment
niterations = 500 # number of iterations to use
target_temperature = 302 # target temperature for 2D PMF (in K)
nbins_per_torsion = 10 # number of bins per torsion dimension

#===================================================================================================
# SUBROUTINES
#===================================================================================================

def read_file(filename):
   """Read contents of the specified file.

   Parameters:
   -----------
   filename : str
      The name of the file to be read

   Returns:
   lines : list of str
      The contents of the file, split by line

   """

   infile = open(filename, 'r')
   lines = infile.readlines()
   infile.close()

   return lines

#===================================================================================================
# MAIN
#===================================================================================================

#===================================================================================================
# Read temperatures
#===================================================================================================

# Read list of temperatures.
lines = read_file(temperature_list_filename)
# Construct list of temperatures
temperatures = lines[0].split()
# Create array of temperatures
K = len(temperatures)
temperature_k = np.zeros([K]) # temperature_k[k] is temperature of temperature index k in K
for k in range(K):
   temperature_k[k] = float(temperatures[k])
# Compute inverse temperatures
beta_k = (kB * temperature_k)**(-1)

# Define other constants
T = trajectory_segment_length * niterations # total number of snapshots per temperature

#===================================================================================================
# Read potential eneriges
#===================================================================================================

print("Reading potential energies...")
U_kt = np.zeros([K,T]) # U_kn[k,t] is the potential energy (in kcal/mol) for snapshot t of temperature index k
lines = read_file(potential_energies_filename)
print("{:d} lines read, processing {:d} snapshots".format(len(lines), T))
for t in range(T):
   # Get line containing the energies for snapshot t of trajectory segment n
   line = lines[t]
   # Extract energy values from text
   elements = line.split()
   for k in range(K):
      U_kt[k,t] = float(elements[k])

#===================================================================================================
# Read phi, psi trajectories
#===================================================================================================

print("Reading phi, psi trajectories...")
phi_kt = np.zeros([K,T]) # phi_kt[k,n,t] is phi angle (in degrees) for snapshot t of temperature k
psi_kt = np.zeros([K,T]) # psi_kt[k,n,t] is psi angle (in degrees) for snapshot t of temperature k
for k in range(K):
   phi_filename = os.path.join(data_directory, 'backbone-torsions', '{:d}.phi'.format(k))
   psi_filename = os.path.join(data_directory, 'backbone-torsions', '{:d}.psi'.format(k))
   phi_lines = read_file(phi_filename)
   psi_lines = read_file(psi_filename)
   print("k = {:d}, {:d} phi lines read, {:d} psi lines read".format(k, len(phi_lines), len(psi_lines)))
   for t in range(T):
      # Extract phi and psi
      phi_kt[k,t] = float(phi_lines[t])
      psi_kt[k,t] = float(psi_lines[t])

#===================================================================================================
# Read replica indices
#===================================================================================================

print("Reading replica indices...")
filename = os.path.join(data_directory, 'replica-indices')
lines = read_file(filename)
replica_ik = np.zeros([niterations,K], np.int32) # replica_ki[i,k] is the replica index of temperature k for iteration i
for i in range(niterations):
   elements = lines[i].split()
   for k in range(K):
      replica_ik[i,k] = int(elements[k])
print("Replica indices for {:d} iterations processed.".format(niterations))

#===================================================================================================
# Permute data by replica and subsample to generate an uncorrelated subset of data by temperature
#===================================================================================================

assume_uncorrelated = False
if (assume_uncorrelated):
   # DEBUG - use all data, assuming it is uncorrelated
   print("Using all data, assuming it is uncorrelated...")
   U_kn = U_kt.copy()
   phi_kn = phi_kt.copy()
   psi_kn = psi_kt.copy()
   N_k = np.zeros([K], np.int32)
   N_k[:] = T
   N_max = T
else:
   # Permute data by replica
   print("Permuting data by replica...")
   U_kt_replica = U_kt.copy()
   phi_kt_replica = psi_kt.copy()
   psi_kt_replica = psi_kt.copy()
   for iteration in range(niterations):
      # Determine which snapshot indices are associated with this iteration
      snapshot_indices = iteration*trajectory_segment_length + np.arange(0,trajectory_segment_length)
      for k in range(K):
         # Determine which replica generated the data from temperature k at this iteration
         replica_index = replica_ik[iteration,k]
         # Reconstruct portion of replica trajectory.
         U_kt_replica[replica_index,snapshot_indices] = U_kt[k,snapshot_indices]
         phi_kt_replica[replica_index,snapshot_indices] = phi_kt[k,snapshot_indices]
         psi_kt_replica[replica_index,snapshot_indices] = psi_kt[k,snapshot_indices]
   # Estimate the statistical inefficiency of the simulation by analyzing the timeseries of interest.
   # We use the max of cos and sin of the phi and psi timeseries because they are periodic angles.
   # The 
   print("Computing statistical inefficiencies...")
<<<<<<< HEAD
   g_cosphi = timeseries.statisticalInefficiencyMultiple(np.cos(phi_kt_replica * np.pi / 180.0))
   print("g_cos(phi) = %.1f" % g_cosphi)
   g_sinphi = timeseries.statisticalInefficiencyMultiple(np.sin(phi_kt_replica * np.pi / 180.0))
   print("g_sin(phi) = %.1f" % g_sinphi)
   g_cospsi = timeseries.statisticalInefficiencyMultiple(np.cos(psi_kt_replica * np.pi / 180.0))
   print("g_cos(psi) = %.1f" % g_cospsi)
   g_sinpsi = timeseries.statisticalInefficiencyMultiple(np.sin(psi_kt_replica * np.pi / 180.0))
   print("g_sin(psi) = %.1f" % g_sinpsi)
=======
   g_cosphi = timeseries.statisticalInefficiencyMultiple(numpy.cos(phi_kt_replica * numpy.pi / 180.0))
   print("g_cos(phi) = {:.1f}".format(g_cosphi))
   g_sinphi = timeseries.statisticalInefficiencyMultiple(numpy.sin(phi_kt_replica * numpy.pi / 180.0))
   print("g_sin(phi) = {:.1f}".format(g_sinphi))
   g_cospsi = timeseries.statisticalInefficiencyMultiple(numpy.cos(psi_kt_replica * numpy.pi / 180.0))
   print("g_cos(psi) = {:.1f}".format(g_cospsi))
   g_sinpsi = timeseries.statisticalInefficiencyMultiple(numpy.sin(psi_kt_replica * numpy.pi / 180.0))
   print("g_sin(psi) = {:.1f}".format(g_sinpsi))
>>>>>>> 3f5eb659
   # Subsample data with maximum of all correlation times.
   print("Subsampling data...")
   g = np.max(np.array([g_cosphi, g_sinphi, g_cospsi, g_sinpsi]))
   indices = timeseries.subsampleCorrelatedData(U_kt[k,:], g = g)
<<<<<<< HEAD
   print("Using g = %.1f to obtain %d uncorrelated samples per temperature" % (g, len(indices)))
   N_max = int(np.ceil(T / g)) # max number of samples per temperature
   U_kn = np.zeros([K, N_max], np.float64)
   phi_kn = np.zeros([K, N_max], np.float64)
   psi_kn = np.zeros([K, N_max], np.float64)
   N_k = N_max * np.ones([K], np.int32)
=======
   print("Using g = {:.1f} to obtain {:d} uncorrelated samples per temperature".format(g, len(indices)))
   N_max = int(numpy.ceil(T / g)) # max number of samples per temperature
   U_kn = numpy.zeros([K, N_max], numpy.float64)
   phi_kn = numpy.zeros([K, N_max], numpy.float64)
   psi_kn = numpy.zeros([K, N_max], numpy.float64)
   N_k = N_max * numpy.ones([K], numpy.int32)
>>>>>>> 3f5eb659
   for k in range(K):
      U_kn[k,:] = U_kt[k,indices]
      phi_kn[k,:] = phi_kt[k,indices]
      psi_kn[k,:] = psi_kt[k,indices]
   print("{:d} uncorrelated samples per temperature".format(N_max))

#===================================================================================================
# Generate a list of indices of all configurations in kn-indexing
#===================================================================================================

# Create a list of indices of all configurations in kn-indexing.
mask_kn = np.zeros([K,N_max], dtype=np.bool)
for k in range(0,K):
   mask_kn[k,0:N_k[k]] = True
# Create a list from this mask.
indices = np.where(mask_kn)

#===================================================================================================
# Compute reduced potential energy of all snapshots at all temperatures
#===================================================================================================

print("Computing reduced potential energies...")
u_kln = np.zeros([K,K,N_max]) # u_kln[k,l,n] is reduced potential energy of trajectory segment n of temperature k evaluated at temperature l
for k in range(K):
   for l in range(K):
      u_kln[k,l,0:N_k[k]] = beta_k[l] * U_kn[k,0:N_k[k]]

#===================================================================================================
# Bin torsions into histogram bins for PMF calculation
#===================================================================================================

# Here, we bin the (phi,psi) samples into bins in a 2D histogram.
# We assign indices 0...(nbins-1) to the bins, even though the histograms are in two dimensions.
# All bins must have at least one sample in them.
# This strategy scales to an arbitrary number of dimensions.

print("Binning torsions...")
# Determine torsion bin size (in degrees)
torsion_min = -180.0
torsion_max = +180.0
dx = (torsion_max - torsion_min) / float(nbins_per_torsion)
# Assign torsion bins
Ntot = np.sum(N_k)

# two ways to keep track of the bins.  One is as a list of counts and bin centers.  This scales to as many 
# dimensions as one wants in the code.  
# However, that makes it difficult to call the PMF afterwards to determine the value of the PMF a given point,
# and is incompatible with using the output of np.histogram or np.histogramdd 

bin_nonzero = 0
count_nonzero = list()
centers_nonzero = list()
for i in range(nbins_per_torsion):
   for j in range(nbins_per_torsion):
      # Determine (phi,psi) of bin center.
      phi = torsion_min + dx * (i + 0.5)
      psi = torsion_min + dx * (j + 0.5)

      # Determine which configurations lie in this bin.
      in_bin = (phi-dx/2 <= phi_kn[indices]) & (phi_kn[indices] < phi+dx/2) & (psi-dx/2 <= psi_kn[indices]) & (psi_kn[indices] < psi+dx/2)
      # Count number of configurations in this bin.
      bin_count = in_bin.sum()
      # Generate list of indices in bin.
<<<<<<< HEAD
      # set bin indices of both dimensions
      if bin_count > 0:
         count_nonzero.append(bin_count)
         centers_nonzero.append((phi,psi))
         bin_nonzero += 1

print("%d bins were populated:" % bin_nonzero)
for i in range(bin_nonzero):
   print("bin %5d (%6.1f, %6.1f) %12d conformations" % (i, centers_nonzero[i][0], centers_nonzero[i][1], count_nonzero[i]))

x_n = np.zeros([Ntot,2]) # the configurations
Ntot = 0
for k in range(K):
   for n in range(N_k[k]):
      x_n[Ntot,0] = phi_kn[k,n]
      x_n[Ntot,1] = psi_kn[k,n]
      Ntot += 1
=======
      indices_in_bin = (indices[0][in_bin], indices[1][in_bin])

      if (bin_count > 0):
         # store bin (phi,psi)
         bin_centers.append( (phi, psi) )
         bin_counts.append( bin_count )

         # assign these conformations to the bin index
         bin_kn[indices_in_bin] = nbins

         # increment number of bins
         nbins += 1

print("{:d} bins were populated:".format(nbins))
for i in range(nbins):
   print("bin {:5d} ({:6.1f}, {:6.1f}) {:12d} conformations".format(i, bin_centers[i][0], bin_centers[i][1], bin_counts[i]))
>>>>>>> 3f5eb659

bin_edges = list()
for i in range(2):
   bin_edges.append(np.linspace(torsion_min,torsion_max,nbins_per_torsion+1))

# Initialize PMF with data collected
pmf = pymbar.PMF(u_kln,N_k) 

#===================================================================================================
# Compute PMF at the desired temperature.
#===================================================================================================

print("Computing potential of mean force...")

# Compute reduced potential energies at the temperaure of interest
target_beta = 1.0 / (kB * target_temperature)
u_kn = target_beta * U_kn
# Compute PMF at this temperature, returning dimensionless free energies and uncertainties.
# f_i[i] is the dimensionless free energy of bin i (in kT) at the temperature of interest
# df_i[i,j] is an estimate of the covariance in the estimate of (f_i[i] - f_j[j], with reference
# the lowest free energy state.
# Compute PMF in unbiased potential (in units of kT).
histogram_parameters = dict()
histogram_parameters['bin_edges'] = bin_edges
pmf.generatePMF(u_kn, x_n, pmf_type = 'histogram', histogram_parameters=histogram_parameters)
results = pmf.getPMF(np.array(centers_nonzero), uncertainties = 'from-lowest')
f_i = results['f_i']
df_i = results['df_i']

# Show free energy and uncertainty of each occupied bin relative to lowest free energy
print("2D PMF")
print("")
print("{:8s} {:6s} {:6s} {:8s} {:10s} {:10s}".format('bin', 'phi', 'psi', 'N', 'f', 'df'))

<<<<<<< HEAD
for i in range(bin_nonzero):
   print('%8d %6.1f %6.1f %8d %10.3f %10.3f' % (i, centers_nonzero[i][0], centers_nonzero[i][1], count_nonzero[i], f_i[i], df_i[i]))
=======
for i in range(nbins):
   print('{:8d} {:6.1f} {:6.1f} {:8d} {:10.3f} {:10.3f}'.format(i, bin_centers[i][0], bin_centers[i][1], bin_counts[i], f_i[i], df_i[i]))
>>>>>>> 3f5eb659
<|MERGE_RESOLUTION|>--- conflicted
+++ resolved
@@ -1,3 +1,4 @@
+
 #!/usr/bin/python
 
 """
@@ -180,7 +181,6 @@
    # We use the max of cos and sin of the phi and psi timeseries because they are periodic angles.
    # The 
    print("Computing statistical inefficiencies...")
-<<<<<<< HEAD
    g_cosphi = timeseries.statisticalInefficiencyMultiple(np.cos(phi_kt_replica * np.pi / 180.0))
    print("g_cos(phi) = %.1f" % g_cosphi)
    g_sinphi = timeseries.statisticalInefficiencyMultiple(np.sin(phi_kt_replica * np.pi / 180.0))
@@ -189,35 +189,18 @@
    print("g_cos(psi) = %.1f" % g_cospsi)
    g_sinpsi = timeseries.statisticalInefficiencyMultiple(np.sin(psi_kt_replica * np.pi / 180.0))
    print("g_sin(psi) = %.1f" % g_sinpsi)
-=======
-   g_cosphi = timeseries.statisticalInefficiencyMultiple(numpy.cos(phi_kt_replica * numpy.pi / 180.0))
-   print("g_cos(phi) = {:.1f}".format(g_cosphi))
-   g_sinphi = timeseries.statisticalInefficiencyMultiple(numpy.sin(phi_kt_replica * numpy.pi / 180.0))
-   print("g_sin(phi) = {:.1f}".format(g_sinphi))
-   g_cospsi = timeseries.statisticalInefficiencyMultiple(numpy.cos(psi_kt_replica * numpy.pi / 180.0))
-   print("g_cos(psi) = {:.1f}".format(g_cospsi))
-   g_sinpsi = timeseries.statisticalInefficiencyMultiple(numpy.sin(psi_kt_replica * numpy.pi / 180.0))
-   print("g_sin(psi) = {:.1f}".format(g_sinpsi))
->>>>>>> 3f5eb659
+
    # Subsample data with maximum of all correlation times.
    print("Subsampling data...")
    g = np.max(np.array([g_cosphi, g_sinphi, g_cospsi, g_sinpsi]))
    indices = timeseries.subsampleCorrelatedData(U_kt[k,:], g = g)
-<<<<<<< HEAD
+
    print("Using g = %.1f to obtain %d uncorrelated samples per temperature" % (g, len(indices)))
    N_max = int(np.ceil(T / g)) # max number of samples per temperature
    U_kn = np.zeros([K, N_max], np.float64)
    phi_kn = np.zeros([K, N_max], np.float64)
    psi_kn = np.zeros([K, N_max], np.float64)
    N_k = N_max * np.ones([K], np.int32)
-=======
-   print("Using g = {:.1f} to obtain {:d} uncorrelated samples per temperature".format(g, len(indices)))
-   N_max = int(numpy.ceil(T / g)) # max number of samples per temperature
-   U_kn = numpy.zeros([K, N_max], numpy.float64)
-   phi_kn = numpy.zeros([K, N_max], numpy.float64)
-   psi_kn = numpy.zeros([K, N_max], numpy.float64)
-   N_k = N_max * numpy.ones([K], numpy.int32)
->>>>>>> 3f5eb659
    for k in range(K):
       U_kn[k,:] = U_kt[k,indices]
       phi_kn[k,:] = phi_kt[k,indices]
@@ -281,7 +264,6 @@
       # Count number of configurations in this bin.
       bin_count = in_bin.sum()
       # Generate list of indices in bin.
-<<<<<<< HEAD
       # set bin indices of both dimensions
       if bin_count > 0:
          count_nonzero.append(bin_count)
@@ -299,24 +281,6 @@
       x_n[Ntot,0] = phi_kn[k,n]
       x_n[Ntot,1] = psi_kn[k,n]
       Ntot += 1
-=======
-      indices_in_bin = (indices[0][in_bin], indices[1][in_bin])
-
-      if (bin_count > 0):
-         # store bin (phi,psi)
-         bin_centers.append( (phi, psi) )
-         bin_counts.append( bin_count )
-
-         # assign these conformations to the bin index
-         bin_kn[indices_in_bin] = nbins
-
-         # increment number of bins
-         nbins += 1
-
-print("{:d} bins were populated:".format(nbins))
-for i in range(nbins):
-   print("bin {:5d} ({:6.1f}, {:6.1f}) {:12d} conformations".format(i, bin_centers[i][0], bin_centers[i][1], bin_counts[i]))
->>>>>>> 3f5eb659
 
 bin_edges = list()
 for i in range(2):
@@ -342,6 +306,8 @@
 histogram_parameters = dict()
 histogram_parameters['bin_edges'] = bin_edges
 pmf.generatePMF(u_kn, x_n, pmf_type = 'histogram', histogram_parameters=histogram_parameters)
+import pdb
+pdb.set_trace()
 results = pmf.getPMF(np.array(centers_nonzero), uncertainties = 'from-lowest')
 f_i = results['f_i']
 df_i = results['df_i']
@@ -351,10 +317,5 @@
 print("")
 print("{:8s} {:6s} {:6s} {:8s} {:10s} {:10s}".format('bin', 'phi', 'psi', 'N', 'f', 'df'))
 
-<<<<<<< HEAD
 for i in range(bin_nonzero):
-   print('%8d %6.1f %6.1f %8d %10.3f %10.3f' % (i, centers_nonzero[i][0], centers_nonzero[i][1], count_nonzero[i], f_i[i], df_i[i]))
-=======
-for i in range(nbins):
-   print('{:8d} {:6.1f} {:6.1f} {:8d} {:10.3f} {:10.3f}'.format(i, bin_centers[i][0], bin_centers[i][1], bin_counts[i], f_i[i], df_i[i]))
->>>>>>> 3f5eb659
+   print('{:d} {:6.1f} {:6.1f} {:8d} {:10.3f} {:10.3f}'.format(i, centers_nonzero[i][0], centers_nonzero[i][1], count_nonzero[i], f_i[i], df_i[i]))
